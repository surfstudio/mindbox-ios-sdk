//
//  MindboxTests.swift
//  MindboxTests
//
//  Created by Mikhail Barilov on 12.01.2021.
//  Copyright © 2021 Mikhail Barilov. All rights reserved.
//

import XCTest
@testable import Mindbox

class MindboxTests: XCTestCase {
    var mindBoxDidInstalledFlag: Bool = false
    var apnsTokenDidUpdatedFlag: Bool = false

    var container: DependencyContainer!
    var coreController: CoreController!
    var controllerQueue = DispatchQueue(label: "test-core-controller-queue")

    override func setUp() {
        container = try! TestDependencyProvider()
        container.persistenceStorage.reset()
        try! container.databaseRepository.erase()
        Mindbox.shared.assembly(with: container)
        Mindbox.shared.coreController?.controllerQueue = self.controllerQueue
        // Put setup code here. This method is called before the invocation of each test method in the class.
    }

    override func tearDown() {
        // Put teardown code here. This method is called after the invocation of each test method in the class.
    }

    func testInitialization() {
        coreController = CoreController(
            persistenceStorage: container.persistenceStorage,
            utilitiesFetcher: container.utilitiesFetcher,
            notificationStatusProvider: container.authorizationStatusProvider,
            databaseRepository: container.databaseRepository,
            guaranteedDeliveryManager: container.guaranteedDeliveryManager,
            trackVisitManager: container.instanceFactory.makeTrackVisitManager(),
            sessionManager: container.sessionManager,
<<<<<<< HEAD
            uuidDebugService: MockUUIDDebugService()
=======
            controllerQueue: controllerQueue
>>>>>>> 36848124
        )
        // This is an example of a functional test case.
        // Use XCTAssert and related functions to verify your tests produce the correct results.
        let configuration1 = try! MBConfiguration(plistName: "TestConfig1")
        coreController.initialization(configuration: configuration1)

        waitForInitializationFinished()

        XCTAssertTrue(container.persistenceStorage.isInstalled)
        var deviceUUID: String?
        Mindbox.shared.getDeviceUUID { value in
            deviceUUID = value
        }
        XCTAssertNotNil(deviceUUID)
        //        //        //        //        //        //        //        //        //        //        //        //
        let configuration2 = try! MBConfiguration(plistName: "TestConfig2")
        coreController.initialization(configuration: configuration2)
        coreController.apnsTokenDidUpdate(token: UUID().uuidString)

        waitForInitializationFinished()
        
        XCTAssertTrue(container.persistenceStorage.isInstalled)
        XCTAssertNotNil(container.persistenceStorage.apnsToken)
        var deviceUUID2: String?
        Mindbox.shared.getDeviceUUID { value in
            deviceUUID2 = value
        }
        XCTAssertNotNil(deviceUUID2)
        XCTAssert(deviceUUID == deviceUUID2)

        container.persistenceStorage.reset()
        try! container.databaseRepository.erase()
        coreController = CoreController(
            persistenceStorage: container.persistenceStorage,
            utilitiesFetcher: container.utilitiesFetcher,
            notificationStatusProvider: container.authorizationStatusProvider,
            databaseRepository: container.databaseRepository,
            guaranteedDeliveryManager: container.guaranteedDeliveryManager,
            trackVisitManager: container.instanceFactory.makeTrackVisitManager(),
            sessionManager: container.sessionManager,
<<<<<<< HEAD
            uuidDebugService: MockUUIDDebugService()
=======
            controllerQueue: controllerQueue
>>>>>>> 36848124
        )

        //        //        //        //        //        //        //        //        //        //        //        //

        let configuration3 = try! MBConfiguration(plistName: "TestConfig3")
        coreController.initialization(configuration: configuration3)
        coreController.apnsTokenDidUpdate(token: UUID().uuidString)

        waitForInitializationFinished()

        XCTAssertTrue(container.persistenceStorage.isInstalled)
        XCTAssertNotNil(container.persistenceStorage.apnsToken)
    }
    
    func testGetDeviceUUID() {
        var deviceUuid: String?
        Mindbox.shared.getDeviceUUID { value in
            deviceUuid = value
        }
        let configuration = try! MBConfiguration(
            endpoint: "mpush-test-iOS-test",
            domain: "api.mindbox.ru",
            previousInstallationId: "",
            previousDeviceUUID: "",
            subscribeCustomerIfCreated: true
        )
        Mindbox.shared.initialization(configuration: configuration)
        waitForInitializationFinished()

        var newDeviceUuid: String?
        Mindbox.shared.getDeviceUUID { value in
            newDeviceUuid = value
        }

        XCTAssertNotNil(deviceUuid)
        XCTAssertNotNil(newDeviceUuid)
        XCTAssertEqual(newDeviceUuid, deviceUuid)
    }

    func testGetDeviceUUIDDouble() {
        var firstDeviceUuidCount = 0
        Mindbox.shared.getDeviceUUID { _ in
            firstDeviceUuidCount += 1
        }
        let configuration = try! MBConfiguration(
            endpoint: "mpush-test-iOS-test",
            domain: "api.mindbox.ru",
            previousInstallationId: "",
            previousDeviceUUID: "",
            subscribeCustomerIfCreated: true
        )
        Mindbox.shared.initialization(configuration: configuration)
        waitForInitializationFinished()

        var secondDeviceUuidCount = 0
        Mindbox.shared.getDeviceUUID { _ in
            secondDeviceUuidCount += 1
        }

        Mindbox.shared.getDeviceUUID { _ in }
        Mindbox.shared.getDeviceUUID { _ in }
        Mindbox.shared.getDeviceUUID { _ in }

        XCTAssertEqual(firstDeviceUuidCount, 1)
        XCTAssertEqual(secondDeviceUuidCount, 1)
    }

    func testGetApnsToken() {
        var firstApnsToken: String?
        Mindbox.shared.getAPNSToken { token in
            firstApnsToken = token
        }

        let tokenData = "740f4707 bebcf74f 9b7c25d4 8e335894 5f6aa01d a5ddb387 462c7eaf 61bb78ad".data(using: .utf8)!
        let tokenString = tokenData.map { String(format: "%02.2hhx", $0) }.joined()

        Mindbox.shared.apnsTokenUpdate(deviceToken: tokenData)
        waitForInitializationFinished()

        var secondApnsToken: String?
        Mindbox.shared.getAPNSToken { token in
            secondApnsToken = token
        }
        XCTAssertNotNil(firstApnsToken)
        XCTAssertNotNil(secondApnsToken)
        XCTAssertEqual(firstApnsToken, secondApnsToken)
        XCTAssertEqual(firstApnsToken, tokenString)
        XCTAssertEqual(secondApnsToken, tokenString)
    }

    func testGetApnsTokenDouble() {
        var firstCountApnsToken = 0
        Mindbox.shared.getAPNSToken { _ in
            firstCountApnsToken += 1
        }
        let tokenData = "740f4707 bebcf74f 9b7c25d4 8e335894 5f6aa01d a5ddb387 462c7eaf 61bb78ad".data(using: .utf8)!
        Mindbox.shared.apnsTokenUpdate(deviceToken: tokenData)
        waitForInitializationFinished()

        var secondCountApnsToken = 0
        Mindbox.shared.getAPNSToken { _ in
            secondCountApnsToken += 1
        }

        Mindbox.shared.getAPNSToken { _ in }
        Mindbox.shared.getAPNSToken { _ in }
        Mindbox.shared.getAPNSToken { _ in }

        XCTAssertEqual(firstCountApnsToken, 1)
        XCTAssertEqual(secondCountApnsToken, 1)
    }
    
    func testOperationNameValidity() {
        XCTAssertTrue("TEST.-".operationNameIsValid)
        XCTAssertFalse("тест".operationNameIsValid)
        XCTAssertFalse("TESт".operationNameIsValid)
    }

    private func waitForInitializationFinished() {
        let expectation = self.expectation(description: "controller initialization")
        controllerQueue.async { expectation.fulfill() }
        self.wait(for: [expectation], timeout: 0.2)
    }
}<|MERGE_RESOLUTION|>--- conflicted
+++ resolved
@@ -39,11 +39,8 @@
             guaranteedDeliveryManager: container.guaranteedDeliveryManager,
             trackVisitManager: container.instanceFactory.makeTrackVisitManager(),
             sessionManager: container.sessionManager,
-<<<<<<< HEAD
-            uuidDebugService: MockUUIDDebugService()
-=======
+            uuidDebugService: MockUUIDDebugService(),
             controllerQueue: controllerQueue
->>>>>>> 36848124
         )
         // This is an example of a functional test case.
         // Use XCTAssert and related functions to verify your tests produce the correct results.
@@ -84,11 +81,8 @@
             guaranteedDeliveryManager: container.guaranteedDeliveryManager,
             trackVisitManager: container.instanceFactory.makeTrackVisitManager(),
             sessionManager: container.sessionManager,
-<<<<<<< HEAD
-            uuidDebugService: MockUUIDDebugService()
-=======
+            uuidDebugService: MockUUIDDebugService(),
             controllerQueue: controllerQueue
->>>>>>> 36848124
         )
 
         //        //        //        //        //        //        //        //        //        //        //        //
