//
//  MindboxTests.swift
//  MindboxTests
//
//  Created by Mikhail Barilov on 12.01.2021.
//  Copyright © 2021 Mikhail Barilov. All rights reserved.
//

import XCTest
@testable import Mindbox

class MindboxTests: XCTestCase {
    var mindBoxDidInstalledFlag: Bool = false
    var apnsTokenDidUpdatedFlag: Bool = false

    var container: DependencyContainer!
    var coreController: CoreController!
    var controllerQueue = DispatchQueue(label: "test-core-controller-queue")

    override func setUp() {
        container = try! TestDependencyProvider()
        container.persistenceStorage.reset()
        try! container.databaseRepository.erase()
        Mindbox.shared.assembly(with: container)
        Mindbox.shared.coreController?.controllerQueue = self.controllerQueue
        // Put setup code here. This method is called before the invocation of each test method in the class.
    }

    override func tearDown() {
        // Put teardown code here. This method is called after the invocation of each test method in the class.
    }

    func testInitialization() {
        coreController = CoreController(
            persistenceStorage: container.persistenceStorage,
            utilitiesFetcher: container.utilitiesFetcher,
            notificationStatusProvider: container.authorizationStatusProvider,
            databaseRepository: container.databaseRepository,
            guaranteedDeliveryManager: container.guaranteedDeliveryManager,
            trackVisitManager: container.instanceFactory.makeTrackVisitManager(),
            sessionManager: container.sessionManager,
<<<<<<< HEAD
            inAppMessagesManager: InAppCoreManagerMock(),
=======
            uuidDebugService: MockUUIDDebugService(),
>>>>>>> aecb9ba7
            controllerQueue: controllerQueue
        )
        // This is an example of a functional test case.
        // Use XCTAssert and related functions to verify your tests produce the correct results.
        let configuration1 = try! MBConfiguration(plistName: "TestConfig1")
        coreController.initialization(configuration: configuration1)

        waitForInitializationFinished()

        XCTAssertTrue(container.persistenceStorage.isInstalled)
        var deviceUUID: String?
        Mindbox.shared.getDeviceUUID { value in
            deviceUUID = value
        }
        XCTAssertNotNil(deviceUUID)
        //        //        //        //        //        //        //        //        //        //        //        //
        let configuration2 = try! MBConfiguration(plistName: "TestConfig2")
        coreController.initialization(configuration: configuration2)
        coreController.apnsTokenDidUpdate(token: UUID().uuidString)

        waitForInitializationFinished()
        
        XCTAssertTrue(container.persistenceStorage.isInstalled)
        XCTAssertNotNil(container.persistenceStorage.apnsToken)
        var deviceUUID2: String?
        Mindbox.shared.getDeviceUUID { value in
            deviceUUID2 = value
        }
        XCTAssertNotNil(deviceUUID2)
        XCTAssert(deviceUUID == deviceUUID2)

        container.persistenceStorage.reset()
        try! container.databaseRepository.erase()
        coreController = CoreController(
            persistenceStorage: container.persistenceStorage,
            utilitiesFetcher: container.utilitiesFetcher,
            notificationStatusProvider: container.authorizationStatusProvider,
            databaseRepository: container.databaseRepository,
            guaranteedDeliveryManager: container.guaranteedDeliveryManager,
            trackVisitManager: container.instanceFactory.makeTrackVisitManager(),
            sessionManager: container.sessionManager,
<<<<<<< HEAD
            inAppMessagesManager: InAppCoreManagerMock(),
=======
            uuidDebugService: MockUUIDDebugService(),
>>>>>>> aecb9ba7
            controllerQueue: controllerQueue
        )

        //        //        //        //        //        //        //        //        //        //        //        //

        let configuration3 = try! MBConfiguration(plistName: "TestConfig3")
        coreController.initialization(configuration: configuration3)
        coreController.apnsTokenDidUpdate(token: UUID().uuidString)

        waitForInitializationFinished()

        XCTAssertTrue(container.persistenceStorage.isInstalled)
        XCTAssertNotNil(container.persistenceStorage.apnsToken)
    }
    
    func testGetDeviceUUID() {
        var deviceUuid: String?
        Mindbox.shared.getDeviceUUID { value in
            deviceUuid = value
        }
        let configuration = try! MBConfiguration(
            endpoint: "mpush-test-iOS-test",
            domain: "api.mindbox.ru",
            previousInstallationId: "",
            previousDeviceUUID: "",
            subscribeCustomerIfCreated: true
        )
        Mindbox.shared.initialization(configuration: configuration)
        waitForInitializationFinished()

        var newDeviceUuid: String?
        Mindbox.shared.getDeviceUUID { value in
            newDeviceUuid = value
        }

        XCTAssertNotNil(deviceUuid)
        XCTAssertNotNil(newDeviceUuid)
        XCTAssertEqual(newDeviceUuid, deviceUuid)
    }

    func testGetDeviceUUIDDouble() {
        var firstDeviceUuidCount = 0
        Mindbox.shared.getDeviceUUID { _ in
            firstDeviceUuidCount += 1
        }
        let configuration = try! MBConfiguration(
            endpoint: "mpush-test-iOS-test",
            domain: "api.mindbox.ru",
            previousInstallationId: "",
            previousDeviceUUID: "",
            subscribeCustomerIfCreated: true
        )
        Mindbox.shared.initialization(configuration: configuration)
        waitForInitializationFinished()

        var secondDeviceUuidCount = 0
        Mindbox.shared.getDeviceUUID { _ in
            secondDeviceUuidCount += 1
        }

        Mindbox.shared.getDeviceUUID { _ in }
        Mindbox.shared.getDeviceUUID { _ in }
        Mindbox.shared.getDeviceUUID { _ in }

        XCTAssertEqual(firstDeviceUuidCount, 1)
        XCTAssertEqual(secondDeviceUuidCount, 1)
    }

    func testGetApnsToken() {
        var firstApnsToken: String?
        Mindbox.shared.getAPNSToken { token in
            firstApnsToken = token
        }

        let tokenData = "740f4707 bebcf74f 9b7c25d4 8e335894 5f6aa01d a5ddb387 462c7eaf 61bb78ad".data(using: .utf8)!
        let tokenString = tokenData.map { String(format: "%02.2hhx", $0) }.joined()

        Mindbox.shared.apnsTokenUpdate(deviceToken: tokenData)
        waitForInitializationFinished()

        var secondApnsToken: String?
        Mindbox.shared.getAPNSToken { token in
            secondApnsToken = token
        }
        XCTAssertNotNil(firstApnsToken)
        XCTAssertNotNil(secondApnsToken)
        XCTAssertEqual(firstApnsToken, secondApnsToken)
        XCTAssertEqual(firstApnsToken, tokenString)
        XCTAssertEqual(secondApnsToken, tokenString)
    }

    func testGetApnsTokenDouble() {
        var firstCountApnsToken = 0
        Mindbox.shared.getAPNSToken { _ in
            firstCountApnsToken += 1
        }
        let tokenData = "740f4707 bebcf74f 9b7c25d4 8e335894 5f6aa01d a5ddb387 462c7eaf 61bb78ad".data(using: .utf8)!
        Mindbox.shared.apnsTokenUpdate(deviceToken: tokenData)
        waitForInitializationFinished()

        var secondCountApnsToken = 0
        Mindbox.shared.getAPNSToken { _ in
            secondCountApnsToken += 1
        }

        Mindbox.shared.getAPNSToken { _ in }
        Mindbox.shared.getAPNSToken { _ in }
        Mindbox.shared.getAPNSToken { _ in }

        XCTAssertEqual(firstCountApnsToken, 1)
        XCTAssertEqual(secondCountApnsToken, 1)
    }
    
    func testOperationNameValidity() {
        XCTAssertTrue("TEST.-".operationNameIsValid)
        XCTAssertFalse("тест".operationNameIsValid)
        XCTAssertFalse("TESт".operationNameIsValid)
    }

    private func waitForInitializationFinished() {
        let expectation = self.expectation(description: "controller initialization")
        controllerQueue.async { expectation.fulfill() }
        self.wait(for: [expectation], timeout: 0.2)
    }
}<|MERGE_RESOLUTION|>--- conflicted
+++ resolved
@@ -39,11 +39,8 @@
             guaranteedDeliveryManager: container.guaranteedDeliveryManager,
             trackVisitManager: container.instanceFactory.makeTrackVisitManager(),
             sessionManager: container.sessionManager,
-<<<<<<< HEAD
             inAppMessagesManager: InAppCoreManagerMock(),
-=======
             uuidDebugService: MockUUIDDebugService(),
->>>>>>> aecb9ba7
             controllerQueue: controllerQueue
         )
         // This is an example of a functional test case.
@@ -85,11 +82,8 @@
             guaranteedDeliveryManager: container.guaranteedDeliveryManager,
             trackVisitManager: container.instanceFactory.makeTrackVisitManager(),
             sessionManager: container.sessionManager,
-<<<<<<< HEAD
             inAppMessagesManager: InAppCoreManagerMock(),
-=======
             uuidDebugService: MockUUIDDebugService(),
->>>>>>> aecb9ba7
             controllerQueue: controllerQueue
         )
 
