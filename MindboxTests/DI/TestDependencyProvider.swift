//
//  DITest.swift
//  MindboxTests
//
//  Created by Mikhail Barilov on 28.01.2021.
//  Copyright © 2021 Mikhail Barilov. All rights reserved.
//


import XCTest
@testable import Mindbox

final class TestDependencyProvider: DependencyContainer {
<<<<<<< HEAD
    let inAppMessagesManager: InAppCoreManagerProtocol
=======

>>>>>>> aecb9ba7
    let utilitiesFetcher: UtilitiesFetcher
    let persistenceStorage: PersistenceStorage
    let databaseLoader: DataBaseLoader
    let databaseRepository: MBDatabaseRepository
    let guaranteedDeliveryManager: GuaranteedDeliveryManager
    let authorizationStatusProvider: UNAuthorizationStatusProviding
    let sessionManager: SessionManager
    let instanceFactory: InstanceFactory
    let uuidDebugService: UUIDDebugService
    
    init() throws {
        utilitiesFetcher = MBUtilitiesFetcher()
        persistenceStorage = MockPersistenceStorage()
        databaseLoader = try DataBaseLoader()
        let persistentContainer = try databaseLoader.loadPersistentContainer()
        databaseRepository = try MockDatabaseRepository(persistentContainer: persistentContainer)
        instanceFactory = MockInstanceFactory(
            persistenceStorage: persistenceStorage,
            utilitiesFetcher: utilitiesFetcher,
            databaseRepository: databaseRepository
        )
        guaranteedDeliveryManager = GuaranteedDeliveryManager(
            persistenceStorage: persistenceStorage,
            databaseRepository: databaseRepository,
            eventRepository: instanceFactory.makeEventRepository()
        )
        authorizationStatusProvider = MockUNAuthorizationStatusProvider(status: .authorized)
        sessionManager = SessionManager(trackVisitManager: instanceFactory.makeTrackVisitManager())
<<<<<<< HEAD
        inAppMessagesManager = InAppCoreManagerMock()
=======
        uuidDebugService = MockUUIDDebugService()
>>>>>>> aecb9ba7
    }

}

class MockInstanceFactory: InstanceFactory {
    
    private let persistenceStorage: PersistenceStorage
    private let utilitiesFetcher: UtilitiesFetcher
    private let databaseRepository: MBDatabaseRepository
    
    var isFailureNetworkFetcher: Bool = false

    init(persistenceStorage: PersistenceStorage, utilitiesFetcher: UtilitiesFetcher, databaseRepository: MBDatabaseRepository) {
        self.persistenceStorage = persistenceStorage
        self.utilitiesFetcher = utilitiesFetcher
        self.databaseRepository = databaseRepository
    }

    func makeNetworkFetcher() -> NetworkFetcher {
        return isFailureNetworkFetcher ? MockFailureNetworkFetcher() : MockNetworkFetcher()
    }

    func makeEventRepository() -> EventRepository {
        return MBEventRepository(
            fetcher: makeNetworkFetcher(),
            persistenceStorage: persistenceStorage
        )
    }
    
    func makeTrackVisitManager() -> TrackVisitManager {
        return TrackVisitManager(databaseRepository: databaseRepository)
    }
}
<|MERGE_RESOLUTION|>--- conflicted
+++ resolved
@@ -11,11 +11,8 @@
 @testable import Mindbox
 
 final class TestDependencyProvider: DependencyContainer {
-<<<<<<< HEAD
+
     let inAppMessagesManager: InAppCoreManagerProtocol
-=======
-
->>>>>>> aecb9ba7
     let utilitiesFetcher: UtilitiesFetcher
     let persistenceStorage: PersistenceStorage
     let databaseLoader: DataBaseLoader
@@ -44,11 +41,8 @@
         )
         authorizationStatusProvider = MockUNAuthorizationStatusProvider(status: .authorized)
         sessionManager = SessionManager(trackVisitManager: instanceFactory.makeTrackVisitManager())
-<<<<<<< HEAD
         inAppMessagesManager = InAppCoreManagerMock()
-=======
         uuidDebugService = MockUUIDDebugService()
->>>>>>> aecb9ba7
     }
 
 }
