--- conflicted
+++ resolved
@@ -227,11 +227,8 @@
         guaranteedDeliveryManager: GuaranteedDeliveryManager,
         trackVisitManager: TrackVisitManager,
         sessionManager: SessionManager,
-<<<<<<< HEAD
         inAppMessagesManager: InAppCoreManagerProtocol,
-=======
         uuidDebugService: UUIDDebugService,
->>>>>>> aecb9ba7
         controllerQueue: DispatchQueue = DispatchQueue(label: "com.Mindbox.controllerQueue")
     ) {
         self.persistenceStorage = persistenceStorage
@@ -242,10 +239,7 @@
         self.trackVisitManager = trackVisitManager
         self.uuidDebugService = uuidDebugService
         self.controllerQueue = controllerQueue
-<<<<<<< HEAD
         self.inAppMessagesManager = inAppMessagesManager
-=======
->>>>>>> aecb9ba7
 
         sessionManager.sessionHandler = { [weak self] isActive in
             if isActive {
