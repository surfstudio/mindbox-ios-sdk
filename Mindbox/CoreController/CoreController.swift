--- conflicted
+++ resolved
@@ -92,24 +92,13 @@
     }
 
     private func primaryInitialization(with configutaion: MBConfiguration) {
-<<<<<<< HEAD
-        utilitiesFetcher.getDeviceUUID(completion: { [self] deviceUUID in
-            installQueue.sync {
-                install(
-                    deviceUUID: deviceUUID,
-                    configuration: configutaion
-                )
-            }
-            startUUIDDebugServiceIfNeeded(deviceUUID: deviceUUID, configuration: configutaion)
-        })
-=======
         // May take up to 3 sec, see utilitiesFetcher.getDeviceUUID implementation
         let deviceUUID = generateDeviceUUID()
+        startUUIDDebugServiceIfNeeded(deviceUUID: deviceUUID, configuration: configutaion)
         install(
             deviceUUID: deviceUUID,
             configuration: configutaion
         )
->>>>>>> 36848124
     }
 
     private func repeatInitialization(with configutaion: MBConfiguration) {
@@ -236,11 +225,8 @@
         guaranteedDeliveryManager: GuaranteedDeliveryManager,
         trackVisitManager: TrackVisitManager,
         sessionManager: SessionManager,
-<<<<<<< HEAD
-        uuidDebugService: UUIDDebugService
-=======
+        uuidDebugService: UUIDDebugService,
         controllerQueue: DispatchQueue = DispatchQueue(label: "com.Mindbox.controllerQueue")
->>>>>>> 36848124
     ) {
         self.persistenceStorage = persistenceStorage
         self.utilitiesFetcher = utilitiesFetcher
@@ -248,12 +234,9 @@
         self.databaseRepository = databaseRepository
         self.guaranteedDeliveryManager = guaranteedDeliveryManager
         self.trackVisitManager = trackVisitManager
-<<<<<<< HEAD
         self.uuidDebugService = uuidDebugService
-
-=======
         self.controllerQueue = controllerQueue
->>>>>>> 36848124
+
         sessionManager.sessionHandler = { [weak self] isActive in
             if isActive {
                 self?.checkNotificationStatus()
