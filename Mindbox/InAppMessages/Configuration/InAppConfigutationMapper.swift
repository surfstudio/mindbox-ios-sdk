//
//  InAppConfigutationMapper.swift
//  Mindbox
//
//  Created by Максим Казаков on 12.09.2022.
//

import Foundation

protocol InAppConfigurationMapperProtocol {
    func mapConfigResponse(_ response: InAppConfigResponse,_ completion: @escaping (InAppConfig) -> Void) -> Void
    func setGeo(_ data: InAppGeoResponse?)
}

final class InAppConfigutationMapper: InAppConfigurationMapperProtocol {
    
    private let customerSegmentsAPI: CustomerSegmentsAPI
    private let inAppsVersion: Int
<<<<<<< HEAD
    private var segmentations: [String: Int] = [:]
    private var checkedSegmentations: [SegmentationCheckResponse.CustomerSegmentation] = []
    private var geoModel: InAppGeoResponse?
=======
    private var targetingChecker: InAppTargetingCheckerProtocol
>>>>>>> 22742bd8
    
    init(customerSegmentsAPI: CustomerSegmentsAPI, inAppsVersion: Int, targetingChecker: InAppTargetingCheckerProtocol) {
        self.customerSegmentsAPI = customerSegmentsAPI
        self.inAppsVersion = inAppsVersion
        self.targetingChecker = targetingChecker
    }
    
    /// Maps config response to business-logic handy InAppConfig model
    func mapConfigResponse(_ response: InAppConfigResponse,_ completion: @escaping (InAppConfig) -> Void) -> Void {
        // Check inapps for compatible versions
        let inapps = response.inapps
            .filter {
                inAppsVersion >= $0.sdkVersion.min
                && inAppsVersion <= ($0.sdkVersion.max ?? Int.max)
            }
        
        if inapps.isEmpty {
            completion(InAppConfig(inAppsByEvent: [:]))
            return
        }
        
        for inapp in inapps {
            targetingChecker.prepare(targeting: inapp.targeting)
            // Loop inapps for all Segment types and collect ids.
        }
        
        checkSegmentationRequest() { response in
            self.targetingChecker.checkedSegmentations = response.customerSegmentations
            let inappByEvent = self.buildInAppByEvent(inapps: inapps)
            completion(InAppConfig(inAppsByEvent: inappByEvent))
            return
        }
    }
<<<<<<< HEAD
    
    func setGeo(_ data: InAppGeoResponse?) {
        self.geoModel = data
    }
    
    @discardableResult
    private func handleRootNode(_ root: InAppConfigResponse.TargetingType, nodes: [InAppConfigResponse.TargetingNode]?) -> Bool {
        // Result means that this inapp is eligible by any targeting params.
        var result: Bool = false
        
        switch root {
        case .and, .or:
            guard let nestedNodes = nodes else { break }
            result = handleAndOrActions(rootType: root, nodes: nestedNodes)
        case .true:
            result = true
        case .segment:
            break
        case .country, .region, .city:
            break
        }
        
        return result
    }
    
    private func handleAndOrActions(rootType: InAppConfigResponse.TargetingType, nodes: [InAppConfigResponse.TargetingNode]) -> Bool {
        var results: [Bool] = []
        for node in nodes {
            switch node.type {
            case .and, .or:
                guard let nestedNodes = node.nodes else { break }
                let result = handleAndOrActions(rootType: node.type, nodes: nestedNodes)
                results.append(result)
            case .true:
                results.append(true)
            case .segment:
                guard let id = node.segmentationExternalId else { break }
                addToSegmentHashTable(id)
        
                if checkedSegmentations.isEmpty { break }
                let variable = checkedSegmentations.first(where: { $0.segment?.ids?.externalId == node.segmentExternalId})
                results.append(node.kind == .positive ? variable != nil : variable == nil)
            case .country, .region, .city:
                break
            }
        }
        
        if rootType == .and {
            return !results.contains(false)
        } else if rootType == .or {
            return results.contains(true)
        }
        
        return false
    }
    
=======

>>>>>>> 22742bd8
    private func checkSegmentationRequest(_ completion: @escaping (SegmentationCheckResponse) -> Void) -> Void {
        let arrayOfSegments = Array(Set(targetingChecker.context.segments))
        let segments: [SegmentationCheckRequest.Segmentation] = arrayOfSegments.map {
            return .init(ids: .init(externalId: $0))
        }
        
        let model = SegmentationCheckRequest(segmentations: segments)
        
        customerSegmentsAPI.fetchSegments(model) { response in
            guard let response = response,
                  response.status == .success else {
                completion(.init(status: .unknown, customerSegmentations: []))
                return
            }
            
            completion(response)
        }
    }
    
    private func buildInAppByEvent(inapps: [InAppConfigResponse.InApp]) -> [InAppMessageTriggerEvent: [InAppConfig.InAppInfo]] {
        var inAppsByEvent: [InAppMessageTriggerEvent: [InAppConfig.InAppInfo]] = [:]
        for inapp in inapps {
            // Может быть стоит убирать инаппы которые были показаны. Не уточнили еще.
<<<<<<< HEAD
            var event: InAppMessageTriggerEvent?
            switch inapp.targeting.type {
            case .and, .or, .true, .segment, .country, .region, .city:
                event = .start
            }
            
            guard let inAppTriggerEvent = event,
                  handleRootNode(inapp.targeting.type, nodes: inapp.targeting.nodes) else {
=======
            let event: InAppMessageTriggerEvent = .start

            guard targetingChecker.check(targeting: inapp.targeting) else {
>>>>>>> 22742bd8
                continue
            }

            var inAppsForEvent = inAppsByEvent[event] ?? [InAppConfig.InAppInfo]()
            let inAppFormVariants = inapp.form.variants
            let inAppVariants: [SimpleImageInApp] = inAppFormVariants.map {
                return SimpleImageInApp(imageUrl: $0.imageUrl,
                                        redirectUrl: $0.redirectUrl,
                                        intentPayload: $0.intentPayload)
            }

            guard !inAppVariants.isEmpty else { continue }

            let inAppInfo = InAppConfig.InAppInfo(id: inapp.id, formDataVariants: inAppVariants)
            inAppsForEvent.append(inAppInfo)
            inAppsByEvent[event] = inAppsForEvent
        }

        return inAppsByEvent
    }
}<|MERGE_RESOLUTION|>--- conflicted
+++ resolved
@@ -16,13 +16,8 @@
     
     private let customerSegmentsAPI: CustomerSegmentsAPI
     private let inAppsVersion: Int
-<<<<<<< HEAD
-    private var segmentations: [String: Int] = [:]
-    private var checkedSegmentations: [SegmentationCheckResponse.CustomerSegmentation] = []
+    private var targetingChecker: InAppTargetingCheckerProtocol
     private var geoModel: InAppGeoResponse?
-=======
-    private var targetingChecker: InAppTargetingCheckerProtocol
->>>>>>> 22742bd8
     
     init(customerSegmentsAPI: CustomerSegmentsAPI, inAppsVersion: Int, targetingChecker: InAppTargetingCheckerProtocol) {
         self.customerSegmentsAPI = customerSegmentsAPI
@@ -56,66 +51,9 @@
             return
         }
     }
-<<<<<<< HEAD
-    
     func setGeo(_ data: InAppGeoResponse?) {
         self.geoModel = data
     }
-    
-    @discardableResult
-    private func handleRootNode(_ root: InAppConfigResponse.TargetingType, nodes: [InAppConfigResponse.TargetingNode]?) -> Bool {
-        // Result means that this inapp is eligible by any targeting params.
-        var result: Bool = false
-        
-        switch root {
-        case .and, .or:
-            guard let nestedNodes = nodes else { break }
-            result = handleAndOrActions(rootType: root, nodes: nestedNodes)
-        case .true:
-            result = true
-        case .segment:
-            break
-        case .country, .region, .city:
-            break
-        }
-        
-        return result
-    }
-    
-    private func handleAndOrActions(rootType: InAppConfigResponse.TargetingType, nodes: [InAppConfigResponse.TargetingNode]) -> Bool {
-        var results: [Bool] = []
-        for node in nodes {
-            switch node.type {
-            case .and, .or:
-                guard let nestedNodes = node.nodes else { break }
-                let result = handleAndOrActions(rootType: node.type, nodes: nestedNodes)
-                results.append(result)
-            case .true:
-                results.append(true)
-            case .segment:
-                guard let id = node.segmentationExternalId else { break }
-                addToSegmentHashTable(id)
-        
-                if checkedSegmentations.isEmpty { break }
-                let variable = checkedSegmentations.first(where: { $0.segment?.ids?.externalId == node.segmentExternalId})
-                results.append(node.kind == .positive ? variable != nil : variable == nil)
-            case .country, .region, .city:
-                break
-            }
-        }
-        
-        if rootType == .and {
-            return !results.contains(false)
-        } else if rootType == .or {
-            return results.contains(true)
-        }
-        
-        return false
-    }
-    
-=======
-
->>>>>>> 22742bd8
     private func checkSegmentationRequest(_ completion: @escaping (SegmentationCheckResponse) -> Void) -> Void {
         let arrayOfSegments = Array(Set(targetingChecker.context.segments))
         let segments: [SegmentationCheckRequest.Segmentation] = arrayOfSegments.map {
@@ -139,20 +77,9 @@
         var inAppsByEvent: [InAppMessageTriggerEvent: [InAppConfig.InAppInfo]] = [:]
         for inapp in inapps {
             // Может быть стоит убирать инаппы которые были показаны. Не уточнили еще.
-<<<<<<< HEAD
-            var event: InAppMessageTriggerEvent?
-            switch inapp.targeting.type {
-            case .and, .or, .true, .segment, .country, .region, .city:
-                event = .start
-            }
-            
-            guard let inAppTriggerEvent = event,
-                  handleRootNode(inapp.targeting.type, nodes: inapp.targeting.nodes) else {
-=======
             let event: InAppMessageTriggerEvent = .start
 
             guard targetingChecker.check(targeting: inapp.targeting) else {
->>>>>>> 22742bd8
                 continue
             }
 
