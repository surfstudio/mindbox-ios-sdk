--- conflicted
+++ resolved
@@ -209,7 +209,6 @@
 		84FCD3B525CA0FD300D1E574 /* MockPersistenceStorage.swift in Sources */ = {isa = PBXBuildFile; fileRef = 84FCD3B425CA0FD300D1E574 /* MockPersistenceStorage.swift */; };
 		84FCD3B925CA109E00D1E574 /* MockNetworkFetcher.swift in Sources */ = {isa = PBXBuildFile; fileRef = 84FCD3B825CA109E00D1E574 /* MockNetworkFetcher.swift */; };
 		84FCD3BD25CA10F600D1E574 /* SuccessResponse.json in Resources */ = {isa = PBXBuildFile; fileRef = 84FCD3BC25CA10F600D1E574 /* SuccessResponse.json */; };
-<<<<<<< HEAD
 		9B24FAAA28C74B6A00F10B5D /* InAppPresentationManager.swift in Sources */ = {isa = PBXBuildFile; fileRef = 9B24FAA928C74B6A00F10B5D /* InAppPresentationManager.swift */; };
 		9B24FAAC28C74B8300F10B5D /* InAppConfigurationRepository.swift in Sources */ = {isa = PBXBuildFile; fileRef = 9B24FAAB28C74B8300F10B5D /* InAppConfigurationRepository.swift */; };
 		9B24FAAE28C74BA500F10B5D /* InAppCoreManager.swift in Sources */ = {isa = PBXBuildFile; fileRef = 9B24FAAD28C74BA500F10B5D /* InAppCoreManager.swift */; };
@@ -220,7 +219,6 @@
 		9B4F9DEF28D08897002C9CF0 /* InAppSegmentationChecker.swift in Sources */ = {isa = PBXBuildFile; fileRef = 9B4F9DEE28D08897002C9CF0 /* InAppSegmentationChecker.swift */; };
 		9B4F9DF228D088A0002C9CF0 /* InAppsCheckRequest.swift in Sources */ = {isa = PBXBuildFile; fileRef = 9B4F9DF028D088A0002C9CF0 /* InAppsCheckRequest.swift */; };
 		9B4F9DF328D088A0002C9CF0 /* InAppFormData.swift in Sources */ = {isa = PBXBuildFile; fileRef = 9B4F9DF128D088A0002C9CF0 /* InAppFormData.swift */; };
-		9B4F9DF728D088A9002C9CF0 /* InAppConfigResponse.swift in Sources */ = {isa = PBXBuildFile; fileRef = 9B4F9DF428D088A8002C9CF0 /* InAppConfigResponse.swift */; };
 		9B4F9DF828D088A9002C9CF0 /* InAppConfigutationMapper.swift in Sources */ = {isa = PBXBuildFile; fileRef = 9B4F9DF528D088A8002C9CF0 /* InAppConfigutationMapper.swift */; };
 		9B4F9DF928D088A9002C9CF0 /* InAppConfig.swift in Sources */ = {isa = PBXBuildFile; fileRef = 9B4F9DF628D088A9002C9CF0 /* InAppConfig.swift */; };
 		9B4F9DFB28D088AE002C9CF0 /* InAppMessageViewController.swift in Sources */ = {isa = PBXBuildFile; fileRef = 9B4F9DFA28D088AE002C9CF0 /* InAppMessageViewController.swift */; };
@@ -233,10 +231,10 @@
 		9B52570728D1AF880029B1BC /* InAppPresentationManagerMock.swift in Sources */ = {isa = PBXBuildFile; fileRef = 9B52570628D1AF880029B1BC /* InAppPresentationManagerMock.swift */; };
 		9B52570928D1B1280029B1BC /* InAppImagesStorageMock.swift in Sources */ = {isa = PBXBuildFile; fileRef = 9B52570828D1B1280029B1BC /* InAppImagesStorageMock.swift */; };
 		9B7F2C5328DACD4B002ABDB0 /* InAppMessagesDelegate.swift in Sources */ = {isa = PBXBuildFile; fileRef = 9B7F2C5228DACD4B002ABDB0 /* InAppMessagesDelegate.swift */; };
-=======
-		9B25EA3128EA9127000D6131 /* SDKVersionProvider.swift in Sources */ = {isa = PBXBuildFile; fileRef = 9B25EA3028E71334000D6131 /* SDKVersionProvider.swift */; };
-		9B25EA3228EA912C000D6131 /* SDKVersionProvider.swift in Sources */ = {isa = PBXBuildFile; fileRef = 9B25EA3028E71334000D6131 /* SDKVersionProvider.swift */; };
->>>>>>> 8fc3e6f5
+		9BC24E6F28F694EA00C2619C /* SDKVersionProvider.swift in Sources */ = {isa = PBXBuildFile; fileRef = 9BC24E6E28F694CA00C2619C /* SDKVersionProvider.swift */; };
+		9BC24E7028F694EB00C2619C /* SDKVersionProvider.swift in Sources */ = {isa = PBXBuildFile; fileRef = 9BC24E6E28F694CA00C2619C /* SDKVersionProvider.swift */; };
+		9BC24E7428F6953D00C2619C /* InAppConfigurationAPI.swift in Sources */ = {isa = PBXBuildFile; fileRef = 9BC24E7228F6953D00C2619C /* InAppConfigurationAPI.swift */; };
+		9BC24E7528F6953D00C2619C /* InAppConfigResponse.swift in Sources */ = {isa = PBXBuildFile; fileRef = 9BC24E7328F6953D00C2619C /* InAppConfigResponse.swift */; };
 		B36D57852696E59400FEDFD6 /* RetailOrderStatisticsResponse.swift in Sources */ = {isa = PBXBuildFile; fileRef = B36D57842696E59400FEDFD6 /* RetailOrderStatisticsResponse.swift */; };
 		B3A6254C2689F83100B6A3B7 /* PersonalOffersResponse.swift in Sources */ = {isa = PBXBuildFile; fileRef = B3A6254B2689F83100B6A3B7 /* PersonalOffersResponse.swift */; };
 		B3A625502689F8B600B6A3B7 /* BenefitResponse.swift in Sources */ = {isa = PBXBuildFile; fileRef = B3A6254F2689F8B600B6A3B7 /* BenefitResponse.swift */; };
@@ -477,7 +475,6 @@
 		84FCD3B425CA0FD300D1E574 /* MockPersistenceStorage.swift */ = {isa = PBXFileReference; fileEncoding = 4; lastKnownFileType = sourcecode.swift; path = MockPersistenceStorage.swift; sourceTree = "<group>"; };
 		84FCD3B825CA109E00D1E574 /* MockNetworkFetcher.swift */ = {isa = PBXFileReference; lastKnownFileType = sourcecode.swift; path = MockNetworkFetcher.swift; sourceTree = "<group>"; };
 		84FCD3BC25CA10F600D1E574 /* SuccessResponse.json */ = {isa = PBXFileReference; fileEncoding = 4; lastKnownFileType = text.json; path = SuccessResponse.json; sourceTree = "<group>"; };
-<<<<<<< HEAD
 		9B24FAA928C74B6A00F10B5D /* InAppPresentationManager.swift */ = {isa = PBXFileReference; lastKnownFileType = sourcecode.swift; path = InAppPresentationManager.swift; sourceTree = "<group>"; };
 		9B24FAAB28C74B8300F10B5D /* InAppConfigurationRepository.swift */ = {isa = PBXFileReference; lastKnownFileType = sourcecode.swift; path = InAppConfigurationRepository.swift; sourceTree = "<group>"; };
 		9B24FAAD28C74BA500F10B5D /* InAppCoreManager.swift */ = {isa = PBXFileReference; lastKnownFileType = sourcecode.swift; path = InAppCoreManager.swift; sourceTree = "<group>"; };
@@ -488,7 +485,6 @@
 		9B4F9DEE28D08897002C9CF0 /* InAppSegmentationChecker.swift */ = {isa = PBXFileReference; fileEncoding = 4; lastKnownFileType = sourcecode.swift; path = InAppSegmentationChecker.swift; sourceTree = "<group>"; };
 		9B4F9DF028D088A0002C9CF0 /* InAppsCheckRequest.swift */ = {isa = PBXFileReference; fileEncoding = 4; lastKnownFileType = sourcecode.swift; path = InAppsCheckRequest.swift; sourceTree = "<group>"; };
 		9B4F9DF128D088A0002C9CF0 /* InAppFormData.swift */ = {isa = PBXFileReference; fileEncoding = 4; lastKnownFileType = sourcecode.swift; path = InAppFormData.swift; sourceTree = "<group>"; };
-		9B4F9DF428D088A8002C9CF0 /* InAppConfigResponse.swift */ = {isa = PBXFileReference; fileEncoding = 4; lastKnownFileType = sourcecode.swift; path = InAppConfigResponse.swift; sourceTree = "<group>"; };
 		9B4F9DF528D088A8002C9CF0 /* InAppConfigutationMapper.swift */ = {isa = PBXFileReference; fileEncoding = 4; lastKnownFileType = sourcecode.swift; path = InAppConfigutationMapper.swift; sourceTree = "<group>"; };
 		9B4F9DF628D088A9002C9CF0 /* InAppConfig.swift */ = {isa = PBXFileReference; fileEncoding = 4; lastKnownFileType = sourcecode.swift; path = InAppConfig.swift; sourceTree = "<group>"; };
 		9B4F9DFA28D088AE002C9CF0 /* InAppMessageViewController.swift */ = {isa = PBXFileReference; fileEncoding = 4; lastKnownFileType = sourcecode.swift; path = InAppMessageViewController.swift; sourceTree = "<group>"; };
@@ -501,10 +497,10 @@
 		9B52570628D1AF880029B1BC /* InAppPresentationManagerMock.swift */ = {isa = PBXFileReference; lastKnownFileType = sourcecode.swift; path = InAppPresentationManagerMock.swift; sourceTree = "<group>"; };
 		9B52570828D1B1280029B1BC /* InAppImagesStorageMock.swift */ = {isa = PBXFileReference; lastKnownFileType = sourcecode.swift; path = InAppImagesStorageMock.swift; sourceTree = "<group>"; };
 		9B7F2C5228DACD4B002ABDB0 /* InAppMessagesDelegate.swift */ = {isa = PBXFileReference; fileEncoding = 4; lastKnownFileType = sourcecode.swift; path = InAppMessagesDelegate.swift; sourceTree = "<group>"; };
-=======
-		9B25EA2F28E71334000D6131 /* SDKVersionConfig.xcconfig */ = {isa = PBXFileReference; lastKnownFileType = text.xcconfig; path = SDKVersionConfig.xcconfig; sourceTree = "<group>"; };
-		9B25EA3028E71334000D6131 /* SDKVersionProvider.swift */ = {isa = PBXFileReference; lastKnownFileType = sourcecode.swift; path = SDKVersionProvider.swift; sourceTree = "<group>"; };
->>>>>>> 8fc3e6f5
+		9BC24E6D28F694CA00C2619C /* SDKVersionConfig.xcconfig */ = {isa = PBXFileReference; lastKnownFileType = text.xcconfig; path = SDKVersionConfig.xcconfig; sourceTree = "<group>"; };
+		9BC24E6E28F694CA00C2619C /* SDKVersionProvider.swift */ = {isa = PBXFileReference; lastKnownFileType = sourcecode.swift; path = SDKVersionProvider.swift; sourceTree = "<group>"; };
+		9BC24E7228F6953D00C2619C /* InAppConfigurationAPI.swift */ = {isa = PBXFileReference; fileEncoding = 4; lastKnownFileType = sourcecode.swift; path = InAppConfigurationAPI.swift; sourceTree = "<group>"; };
+		9BC24E7328F6953D00C2619C /* InAppConfigResponse.swift */ = {isa = PBXFileReference; fileEncoding = 4; lastKnownFileType = sourcecode.swift; path = InAppConfigResponse.swift; sourceTree = "<group>"; };
 		B33127AE2760C53700CF747E /* Package.swift */ = {isa = PBXFileReference; lastKnownFileType = sourcecode.swift; path = Package.swift; sourceTree = SOURCE_ROOT; };
 		B36D57842696E59400FEDFD6 /* RetailOrderStatisticsResponse.swift */ = {isa = PBXFileReference; fileEncoding = 4; lastKnownFileType = sourcecode.swift; path = RetailOrderStatisticsResponse.swift; sourceTree = "<group>"; };
 		B3A6254B2689F83100B6A3B7 /* PersonalOffersResponse.swift */ = {isa = PBXFileReference; lastKnownFileType = sourcecode.swift; path = PersonalOffersResponse.swift; sourceTree = "<group>"; };
@@ -564,7 +560,7 @@
 				313B233D25ADEA0F00A1CB72 /* MindboxTests */,
 				3333C1992681D3CF00B60D84 /* MindboxNotifications */,
 				3333C1A42681D3CF00B60D84 /* MindboxNotificationsTests */,
-				9B25EA2E28E71334000D6131 /* SDKVersionProvider */,
+				9BC24E6C28F694CA00C2619C /* SDKVersionProvider */,
 				313B233125ADEA0F00A1CB72 /* Products */,
 			);
 			sourceTree = "<group>";
@@ -1195,7 +1191,6 @@
 			path = Mock;
 			sourceTree = "<group>";
 		};
-<<<<<<< HEAD
 		9B24FAA828C74B4F00F10B5D /* InAppMessages */ = {
 			isa = PBXGroup;
 			children = (
@@ -1213,8 +1208,8 @@
 		9B24FAAF28C74BB700F10B5D /* Configuration */ = {
 			isa = PBXGroup;
 			children = (
+				9BC24E7128F6953D00C2619C /* API */,
 				9B4F9DF628D088A9002C9CF0 /* InAppConfig.swift */,
-				9B4F9DF428D088A8002C9CF0 /* InAppConfigResponse.swift */,
 				9B4F9DF528D088A8002C9CF0 /* InAppConfigutationMapper.swift */,
 				9B24FAB028C74BD200F10B5D /* InAppConfigurationManager.swift */,
 				9B24FAAB28C74B8300F10B5D /* InAppConfigurationRepository.swift */,
@@ -1295,15 +1290,24 @@
 				9B52570028D1AA180029B1BC /* InAppCoreManagerTests.swift */,
 			);
 			path = Tests;
-=======
-		9B25EA2E28E71334000D6131 /* SDKVersionProvider */ = {
-			isa = PBXGroup;
-			children = (
-				9B25EA2F28E71334000D6131 /* SDKVersionConfig.xcconfig */,
-				9B25EA3028E71334000D6131 /* SDKVersionProvider.swift */,
+			sourceTree = "<group>";
+		};
+		9BC24E6C28F694CA00C2619C /* SDKVersionProvider */ = {
+			isa = PBXGroup;
+			children = (
+				9BC24E6D28F694CA00C2619C /* SDKVersionConfig.xcconfig */,
+				9BC24E6E28F694CA00C2619C /* SDKVersionProvider.swift */,
 			);
 			path = SDKVersionProvider;
->>>>>>> 8fc3e6f5
+			sourceTree = "<group>";
+		};
+		9BC24E7128F6953D00C2619C /* API */ = {
+			isa = PBXGroup;
+			children = (
+				9BC24E7228F6953D00C2619C /* InAppConfigurationAPI.swift */,
+				9BC24E7328F6953D00C2619C /* InAppConfigResponse.swift */,
+			);
+			path = API;
 			sourceTree = "<group>";
 		};
 /* End PBXGroup section */
@@ -1522,11 +1526,7 @@
 				334F3AED264C199900A6AC00 /* SubscriptionRequest.swift in Sources */,
 				334F3AF4264C199900A6AC00 /* ProductRequest.swift in Sources */,
 				84C65E6825D4FE41008996FA /* BodyEncoder.swift in Sources */,
-<<<<<<< HEAD
 				9B33F3CD28D0986900A3FFF9 /* CustomerSegmentsAPI.swift in Sources */,
-=======
-				9B25EA3228EA912C000D6131 /* SDKVersionProvider.swift in Sources */,
->>>>>>> 8fc3e6f5
 				B3F4F982268EEAC90092EC3C /* AmountBenefitsResponse.swift in Sources */,
 				31A20D4C25B6E0D700AAA0A3 /* MindboxErrors.swift in Sources */,
 				334F3ADF264C199900A6AC00 /* SubViewProductRequest.swift in Sources */,
@@ -1536,7 +1536,6 @@
 				84A312BD25DA651C0096A017 /* UIBackgroundTaskManager.swift in Sources */,
 				9B7F2C5328DACD4B002ABDB0 /* InAppMessagesDelegate.swift in Sources */,
 				33E42E5C268323E60046CBCB /* CashdeskRequest.swift in Sources */,
-				9B4F9DF728D088A9002C9CF0 /* InAppConfigResponse.swift in Sources */,
 				84A312B725DA64C60096A017 /* BGTaskManager.swift in Sources */,
 				334F3AE8264C199900A6AC00 /* ItemRequest.swift in Sources */,
 				840C387825CC7C4300D50183 /* NSManagedObjectContext+.swift in Sources */,
@@ -1599,12 +1598,14 @@
 				84DEE8A925CC031200C98CC7 /* MBDatabase.xcdatamodeld in Sources */,
 				840C38A625D1191000D50183 /* GuaranteedDeliveryManager.swift in Sources */,
 				33072F302664C2E4001F1AB2 /* SubscriptionResponse.swift in Sources */,
+				9BC24E7528F6953D00C2619C /* InAppConfigResponse.swift in Sources */,
 				33072F482664CCBA001F1AB2 /* PoolResponse.swift in Sources */,
 				337C79562656533F0092B580 /* ViewProductRequest.swift in Sources */,
 				6FDD145F266F7CD900A50C35 /* DiscountResponse.swift in Sources */,
 				33072F462664CC9A001F1AB2 /* UsedPointOfContactResponse.swift in Sources */,
 				33072F382664C577001F1AB2 /* RecommendationResponse.swift in Sources */,
 				337A47362654F995000DC613 /* OperationBodyRequest.swift in Sources */,
+				9BC24E6F28F694EA00C2619C /* SDKVersionProvider.swift in Sources */,
 				6FDD144D266F7C6600A50C35 /* AmountTypeResponse.swift in Sources */,
 				6FDD1461266F7CE300A50C35 /* DiscountAmountTypeResponse.swift in Sources */,
 				6FDD144F266F7C7000A50C35 /* UsedResponse.swift in Sources */,
@@ -1616,6 +1617,7 @@
 				33072F3E2664C7B5001F1AB2 /* DiscountCardResponse.swift in Sources */,
 				8410681325ECDC73004701C2 /* DatabaseLoader.swift in Sources */,
 				9B24FAAA28C74B6A00F10B5D /* InAppPresentationManager.swift in Sources */,
+				9BC24E7428F6953D00C2619C /* InAppConfigurationAPI.swift in Sources */,
 				33072F402664CB08001F1AB2 /* ProductGroupResponse.swift in Sources */,
 				6F1EAA16266A670E007A335B /* ProductListItemsResponse.swift in Sources */,
 				6FDD143F266F7BF900A50C35 /* AppliedPromotionResponse.swift in Sources */,
@@ -1754,7 +1756,7 @@
 				3333C1D02681E83200B60D84 /* BodyDecoder.swift in Sources */,
 				3333C1C42681E64F00B60D84 /* NetworkService.swift in Sources */,
 				3333C1E32681EEA800B60D84 /* Event.swift in Sources */,
-				9B25EA3128EA9127000D6131 /* SDKVersionProvider.swift in Sources */,
+				9BC24E7028F694EB00C2619C /* SDKVersionProvider.swift in Sources */,
 				3333C1C22681E59900B60D84 /* DeliveryOperation.swift in Sources */,
 			);
 			runOnlyForDeploymentPostprocessing = 0;
@@ -1785,7 +1787,7 @@
 /* Begin XCBuildConfiguration section */
 		313B234225ADEA0F00A1CB72 /* Debug */ = {
 			isa = XCBuildConfiguration;
-			baseConfigurationReference = 9B25EA2F28E71334000D6131 /* SDKVersionConfig.xcconfig */;
+			baseConfigurationReference = 9BC24E6D28F694CA00C2619C /* SDKVersionConfig.xcconfig */;
 			buildSettings = {
 				ALWAYS_SEARCH_USER_PATHS = NO;
 				CLANG_ANALYZER_NONNULL = YES;
@@ -1854,7 +1856,7 @@
 		};
 		313B234325ADEA0F00A1CB72 /* Release */ = {
 			isa = XCBuildConfiguration;
-			baseConfigurationReference = 9B25EA2F28E71334000D6131 /* SDKVersionConfig.xcconfig */;
+			baseConfigurationReference = 9BC24E6D28F694CA00C2619C /* SDKVersionConfig.xcconfig */;
 			buildSettings = {
 				ALWAYS_SEARCH_USER_PATHS = NO;
 				CLANG_ANALYZER_NONNULL = YES;
@@ -1932,6 +1934,7 @@
 					"@executable_path/Frameworks",
 					"@loader_path/Frameworks",
 				);
+				MARKETING_VERSION = 2.1.4;
 				PRODUCT_BUNDLE_IDENTIFIER = cloud.Mindbox;
 				PRODUCT_NAME = "$(TARGET_NAME:c99extidentifier)";
 				SKIP_INSTALL = YES;
@@ -1959,6 +1962,7 @@
 					"@executable_path/Frameworks",
 					"@loader_path/Frameworks",
 				);
+				MARKETING_VERSION = 2.1.4;
 				PRODUCT_BUNDLE_IDENTIFIER = cloud.Mindbox;
 				PRODUCT_NAME = "$(TARGET_NAME:c99extidentifier)";
 				SKIP_INSTALL = YES;
@@ -2022,6 +2026,7 @@
 					"@executable_path/Frameworks",
 					"@loader_path/Frameworks",
 				);
+				MARKETING_VERSION = 2.1.4;
 				PRODUCT_BUNDLE_IDENTIFIER = cloud.MindboxNotifications;
 				PRODUCT_NAME = "$(TARGET_NAME:c99extidentifier)";
 				SKIP_INSTALL = YES;
@@ -2049,6 +2054,7 @@
 					"@executable_path/Frameworks",
 					"@loader_path/Frameworks",
 				);
+				MARKETING_VERSION = 2.1.4;
 				PRODUCT_BUNDLE_IDENTIFIER = cloud.MindboxNotifications;
 				PRODUCT_NAME = "$(TARGET_NAME:c99extidentifier)";
 				SKIP_INSTALL = YES;
