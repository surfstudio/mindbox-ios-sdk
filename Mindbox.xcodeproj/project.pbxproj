// !$*UTF8*$!
{
	archiveVersion = 1;
	classes = {
	};
	objectVersion = 50;
	objects = {

/* Begin PBXBuildFile section */
		3132DFF625C2A811007FE358 /* TestDependencyProvider.swift in Sources */ = {isa = PBXBuildFile; fileRef = 3132DFF525C2A811007FE358 /* TestDependencyProvider.swift */; };
		313B233A25ADEA0F00A1CB72 /* Mindbox.framework in Frameworks */ = {isa = PBXBuildFile; fileRef = 313B233025ADEA0F00A1CB72 /* Mindbox.framework */; };
		313B233F25ADEA0F00A1CB72 /* MindboxTests.swift in Sources */ = {isa = PBXBuildFile; fileRef = 313B233E25ADEA0F00A1CB72 /* MindboxTests.swift */; };
		313B234125ADEA0F00A1CB72 /* Mindbox.h in Headers */ = {isa = PBXBuildFile; fileRef = 313B233325ADEA0F00A1CB72 /* Mindbox.h */; settings = {ATTRIBUTES = (Public, ); }; };
		314B38FD25AEE8B200E947B9 /* MBConfiguration.swift in Sources */ = {isa = PBXBuildFile; fileRef = 314B38FC25AEE8B200E947B9 /* MBConfiguration.swift */; };
		314B390025AEE96F00E947B9 /* CoreController.swift in Sources */ = {isa = PBXBuildFile; fileRef = 314B38FF25AEE96F00E947B9 /* CoreController.swift */; };
		317054C425AEF88E00AE624C /* DependencyProvider.swift in Sources */ = {isa = PBXBuildFile; fileRef = 317054C325AEF88E00AE624C /* DependencyProvider.swift */; };
		317054CB25AF189800AE624C /* PersistenceStorage.swift in Sources */ = {isa = PBXBuildFile; fileRef = 317054CA25AF189800AE624C /* PersistenceStorage.swift */; };
		317054CE25AF191F00AE624C /* Logger.swift in Sources */ = {isa = PBXBuildFile; fileRef = 317054CD25AF191F00AE624C /* Logger.swift */; };
		317054E625B01BDD00AE624C /* LogManager.swift in Sources */ = {isa = PBXBuildFile; fileRef = 317054D525B01BDD00AE624C /* LogManager.swift */; };
		317054E825B01BDD00AE624C /* MindboxError.swift in Sources */ = {isa = PBXBuildFile; fileRef = 317054D825B01BDD00AE624C /* MindboxError.swift */; };
		317054EC25B01BDD00AE624C /* ErrorKey.swift in Sources */ = {isa = PBXBuildFile; fileRef = 317054DE25B01BDD00AE624C /* ErrorKey.swift */; };
		317AF8FC25B844DB006348FA /* UtilitiesFetcher.swift in Sources */ = {isa = PBXBuildFile; fileRef = 317AF8FB25B844DB006348FA /* UtilitiesFetcher.swift */; };
		317F1FD525B879B200B54346 /* MBUtilitiesFetcher.swift in Sources */ = {isa = PBXBuildFile; fileRef = 317F1FD425B879B200B54346 /* MBUtilitiesFetcher.swift */; };
		3191C2A625ADFD8000E7D6B9 /* Mindbox.swift in Sources */ = {isa = PBXBuildFile; fileRef = 3191C2A525ADFD8000E7D6B9 /* Mindbox.swift */; };
		31A20D4925B6CBE000AAA0A3 /* TestConfig1.plist in Resources */ = {isa = PBXBuildFile; fileRef = 31A20D4725B6CB7D00AAA0A3 /* TestConfig1.plist */; };
		31A20D4C25B6E0D700AAA0A3 /* MindboxErrors.swift in Sources */ = {isa = PBXBuildFile; fileRef = 31A20D4B25B6E0D700AAA0A3 /* MindboxErrors.swift */; };
		31A20D4E25B6EFB600AAA0A3 /* MindboxDelegate.swift in Sources */ = {isa = PBXBuildFile; fileRef = 31A20D4D25B6EFB600AAA0A3 /* MindboxDelegate.swift */; };
		31EB907325C402F900368FFB /* TestConfig3.plist in Resources */ = {isa = PBXBuildFile; fileRef = 31EB907125C402F900368FFB /* TestConfig3.plist */; };
		31EB907425C402F900368FFB /* TestConfig2.plist in Resources */ = {isa = PBXBuildFile; fileRef = 31EB907225C402F900368FFB /* TestConfig2.plist */; };
		31ED2DEC25C444C400301FAD /* MBConfigurationTestCase.swift in Sources */ = {isa = PBXBuildFile; fileRef = 31ED2DEB25C444C400301FAD /* MBConfigurationTestCase.swift */; };
		31ED2DF225C4456600301FAD /* TestConfig_Invalid_2.plist in Resources */ = {isa = PBXBuildFile; fileRef = 31ED2DEF25C4456600301FAD /* TestConfig_Invalid_2.plist */; };
		31ED2DF325C4456600301FAD /* TestConfig_Invalid_1.plist in Resources */ = {isa = PBXBuildFile; fileRef = 31ED2DF025C4456600301FAD /* TestConfig_Invalid_1.plist */; };
		31ED2DF425C4456600301FAD /* TestConfig_Invalid_3.plist in Resources */ = {isa = PBXBuildFile; fileRef = 31ED2DF125C4456600301FAD /* TestConfig_Invalid_3.plist */; };
		31ED2DFA25C4459500301FAD /* TestConfig_Invalid_4.plist in Resources */ = {isa = PBXBuildFile; fileRef = 31ED2DF925C4459400301FAD /* TestConfig_Invalid_4.plist */; };
		33072F2E2664C24F001F1AB2 /* AreaResponse.swift in Sources */ = {isa = PBXBuildFile; fileRef = 33072F2D2664C24F001F1AB2 /* AreaResponse.swift */; };
		33072F302664C2E4001F1AB2 /* SubscriptionResponse.swift in Sources */ = {isa = PBXBuildFile; fileRef = 33072F2F2664C2E4001F1AB2 /* SubscriptionResponse.swift */; };
		33072F322664C357001F1AB2 /* ProductListResponse.swift in Sources */ = {isa = PBXBuildFile; fileRef = 33072F312664C357001F1AB2 /* ProductListResponse.swift */; };
		33072F342664C3E1001F1AB2 /* ProductResponse.swift in Sources */ = {isa = PBXBuildFile; fileRef = 33072F332664C3E1001F1AB2 /* ProductResponse.swift */; };
		33072F362664C4D7001F1AB2 /* RecommendationRequest.swift in Sources */ = {isa = PBXBuildFile; fileRef = 33072F352664C4D7001F1AB2 /* RecommendationRequest.swift */; };
		33072F382664C577001F1AB2 /* RecommendationResponse.swift in Sources */ = {isa = PBXBuildFile; fileRef = 33072F372664C577001F1AB2 /* RecommendationResponse.swift */; };
		33072F3A2664C5CB001F1AB2 /* ManufacturerResponse.swift in Sources */ = {isa = PBXBuildFile; fileRef = 33072F392664C5CB001F1AB2 /* ManufacturerResponse.swift */; };
		33072F3C2664C713001F1AB2 /* CustomerSegmentationsResponse.swift in Sources */ = {isa = PBXBuildFile; fileRef = 33072F3B2664C713001F1AB2 /* CustomerSegmentationsResponse.swift */; };
		33072F3E2664C7B5001F1AB2 /* DiscountCardResponse.swift in Sources */ = {isa = PBXBuildFile; fileRef = 33072F3D2664C7B5001F1AB2 /* DiscountCardResponse.swift */; };
		33072F402664CB08001F1AB2 /* ProductGroupResponse.swift in Sources */ = {isa = PBXBuildFile; fileRef = 33072F3F2664CB08001F1AB2 /* ProductGroupResponse.swift */; };
		33072F422664CB81001F1AB2 /* PromoCodeResponse.swift in Sources */ = {isa = PBXBuildFile; fileRef = 33072F412664CB81001F1AB2 /* PromoCodeResponse.swift */; };
		33072F442664CC6C001F1AB2 /* IssuedPointOfContactResponse.swift in Sources */ = {isa = PBXBuildFile; fileRef = 33072F432664CC6C001F1AB2 /* IssuedPointOfContactResponse.swift */; };
		33072F462664CC9A001F1AB2 /* UsedPointOfContactResponse.swift in Sources */ = {isa = PBXBuildFile; fileRef = 33072F452664CC9A001F1AB2 /* UsedPointOfContactResponse.swift */; };
		33072F482664CCBA001F1AB2 /* PoolResponse.swift in Sources */ = {isa = PBXBuildFile; fileRef = 33072F472664CCBA001F1AB2 /* PoolResponse.swift */; };
		330D8CCB26579521005106D5 /* DiscountTypeRequest.swift in Sources */ = {isa = PBXBuildFile; fileRef = 330D8CCA26579521005106D5 /* DiscountTypeRequest.swift */; };
		330D8CCD26579581005106D5 /* Channel.swift in Sources */ = {isa = PBXBuildFile; fileRef = 330D8CCC26579581005106D5 /* Channel.swift */; };
		3328FE4226303F2F000A30D0 /* String+Regex.swift in Sources */ = {isa = PBXBuildFile; fileRef = 3328FE4126303F2F000A30D0 /* String+Regex.swift */; };
		3333C1A12681D3CF00B60D84 /* MindboxNotifications.framework in Frameworks */ = {isa = PBXBuildFile; fileRef = 3333C1982681D3CF00B60D84 /* MindboxNotifications.framework */; };
		3333C1A62681D3CF00B60D84 /* MindboxNotificationsTests.swift in Sources */ = {isa = PBXBuildFile; fileRef = 3333C1A52681D3CF00B60D84 /* MindboxNotificationsTests.swift */; };
		3333C1A82681D3CF00B60D84 /* MindboxNotifications.h in Headers */ = {isa = PBXBuildFile; fileRef = 3333C19A2681D3CF00B60D84 /* MindboxNotifications.h */; settings = {ATTRIBUTES = (Public, ); }; };
		3333C1AF2681D3DB00B60D84 /* MindboxNotificationService.swift in Sources */ = {isa = PBXBuildFile; fileRef = 337EDF332636DA3F0089559F /* MindboxNotificationService.swift */; };
		3333C1B22681D42000B60D84 /* Payload.swift in Sources */ = {isa = PBXBuildFile; fileRef = 3333C1B12681D42000B60D84 /* Payload.swift */; };
		3333C1B42681D43C00B60D84 /* ImageFormat.swift in Sources */ = {isa = PBXBuildFile; fileRef = 3333C1B32681D43C00B60D84 /* ImageFormat.swift */; };
		3333C1B62681D69700B60D84 /* MBConfiguration.swift in Sources */ = {isa = PBXBuildFile; fileRef = 3333C1B52681D69700B60D84 /* MBConfiguration.swift */; };
		3333C1B82681DC0500B60D84 /* DeliveryService.swift in Sources */ = {isa = PBXBuildFile; fileRef = 3333C1B72681DC0500B60D84 /* DeliveryService.swift */; };
		3333C1BA2681DC4B00B60D84 /* MBUtilitiesFetcher.swift in Sources */ = {isa = PBXBuildFile; fileRef = 3333C1B92681DC4B00B60D84 /* MBUtilitiesFetcher.swift */; };
		3333C1BC2681DE0900B60D84 /* DeviceModelHelper.swift in Sources */ = {isa = PBXBuildFile; fileRef = 3333C1BB2681DE0900B60D84 /* DeviceModelHelper.swift */; };
		3333C1BD2681DE6600B60D84 /* PushDelivered.swift in Sources */ = {isa = PBXBuildFile; fileRef = 842DE32B25E01B9A002BE5C6 /* PushDelivered.swift */; };
		3333C1BF2681E46400B60D84 /* NotificationDecoder.swift in Sources */ = {isa = PBXBuildFile; fileRef = 8400428B2614C4D100CA17C5 /* NotificationDecoder.swift */; };
		3333C1C02681E4E400B60D84 /* NotificationsPayloads.swift in Sources */ = {isa = PBXBuildFile; fileRef = 840042902614C65900CA17C5 /* NotificationsPayloads.swift */; };
		3333C1C22681E59900B60D84 /* DeliveryOperation.swift in Sources */ = {isa = PBXBuildFile; fileRef = 3333C1C12681E59900B60D84 /* DeliveryOperation.swift */; };
		3333C1C42681E64F00B60D84 /* NetworkService.swift in Sources */ = {isa = PBXBuildFile; fileRef = 3333C1C32681E64F00B60D84 /* NetworkService.swift */; };
		3333C1CA2681E74A00B60D84 /* Route.swift in Sources */ = {isa = PBXBuildFile; fileRef = 3333C1C92681E74A00B60D84 /* Route.swift */; };
		3333C1CC2681E76000B60D84 /* EventWrapper.swift in Sources */ = {isa = PBXBuildFile; fileRef = 3333C1CB2681E76000B60D84 /* EventWrapper.swift */; };
		3333C1D02681E83200B60D84 /* BodyDecoder.swift in Sources */ = {isa = PBXBuildFile; fileRef = 3333C1CE2681E83200B60D84 /* BodyDecoder.swift */; };
		3333C1D12681E83200B60D84 /* BodyEncoder.swift in Sources */ = {isa = PBXBuildFile; fileRef = 3333C1CF2681E83200B60D84 /* BodyEncoder.swift */; };
		3333C1D62681E85600B60D84 /* HTTPMethod.swift in Sources */ = {isa = PBXBuildFile; fileRef = 3333C1D32681E85600B60D84 /* HTTPMethod.swift */; };
		3333C1D72681E85600B60D84 /* ErrorKey.swift in Sources */ = {isa = PBXBuildFile; fileRef = 3333C1D42681E85600B60D84 /* ErrorKey.swift */; };
		3333C1D82681E85600B60D84 /* HTTPTypealiases.swift in Sources */ = {isa = PBXBuildFile; fileRef = 3333C1D52681E85600B60D84 /* HTTPTypealiases.swift */; };
		3333C1DE2681E9F300B60D84 /* URLRequestBuilder.swift in Sources */ = {isa = PBXBuildFile; fileRef = 3333C1DD2681E9F300B60D84 /* URLRequestBuilder.swift */; };
		3333C1E12681EA4D00B60D84 /* NotificationsPayloads.swift in Sources */ = {isa = PBXBuildFile; fileRef = 3333C1E02681EA4C00B60D84 /* NotificationsPayloads.swift */; };
		3333C1E32681EEA800B60D84 /* Event.swift in Sources */ = {isa = PBXBuildFile; fileRef = 3333C1E22681EEA800B60D84 /* Event.swift */; };
		3333C1E52681EEEF00B60D84 /* URLRequestBuilder.swift in Sources */ = {isa = PBXBuildFile; fileRef = 3333C1E42681EEEF00B60D84 /* URLRequestBuilder.swift */; };
		3333D7BE265E56F2004279B0 /* OperationResponseType.swift in Sources */ = {isa = PBXBuildFile; fileRef = 3333D7BD265E56F2004279B0 /* OperationResponseType.swift */; };
		3337E69D265FA5BD006949EB /* ValidationError.swift in Sources */ = {isa = PBXBuildFile; fileRef = 3337E69C265FA5BD006949EB /* ValidationError.swift */; };
		3337E69F265FA649006949EB /* ProtocolError.swift in Sources */ = {isa = PBXBuildFile; fileRef = 3337E69E265FA649006949EB /* ProtocolError.swift */; };
		3337E6A1265FA99F006949EB /* Status.swift in Sources */ = {isa = PBXBuildFile; fileRef = 3337E6A0265FA99F006949EB /* Status.swift */; };
		3337E6A3265FAB39006949EB /* BaseResponse.swift in Sources */ = {isa = PBXBuildFile; fileRef = 3337E6A2265FAB39006949EB /* BaseResponse.swift */; };
		3337E6A52660D878006949EB /* OperationResponse.swift in Sources */ = {isa = PBXBuildFile; fileRef = 3337E6A42660D878006949EB /* OperationResponse.swift */; };
		3337E6A92664C16A006949EB /* CustomerResponse.swift in Sources */ = {isa = PBXBuildFile; fileRef = 3337E6A82664C16A006949EB /* CustomerResponse.swift */; };
		334F3A66264AA18500A6AC00 /* MindboxSceneDelegate.swift in Sources */ = {isa = PBXBuildFile; fileRef = 334F3A64264AA18500A6AC00 /* MindboxSceneDelegate.swift */; };
		334F3A67264AA18500A6AC00 /* MindboxAppDelegate.swift in Sources */ = {isa = PBXBuildFile; fileRef = 334F3A65264AA18500A6AC00 /* MindboxAppDelegate.swift */; };
		334F3ADF264C199900A6AC00 /* SubViewProductRequest.swift in Sources */ = {isa = PBXBuildFile; fileRef = 334F3AB6264C199900A6AC00 /* SubViewProductRequest.swift */; };
		334F3AE0264C199900A6AC00 /* ViewProductCategoryRequest.swift in Sources */ = {isa = PBXBuildFile; fileRef = 334F3AB7264C199900A6AC00 /* ViewProductCategoryRequest.swift */; };
		334F3AE1264C199900A6AC00 /* PromoCodeRequest.swift in Sources */ = {isa = PBXBuildFile; fileRef = 334F3AB8264C199900A6AC00 /* PromoCodeRequest.swift */; };
		334F3AE2264C199900A6AC00 /* CouponRequest.swift in Sources */ = {isa = PBXBuildFile; fileRef = 334F3AB9264C199900A6AC00 /* CouponRequest.swift */; };
		334F3AE7264C199900A6AC00 /* CatalogProductListRequest.swift in Sources */ = {isa = PBXBuildFile; fileRef = 334F3ABE264C199900A6AC00 /* CatalogProductListRequest.swift */; };
		334F3AE8264C199900A6AC00 /* ItemRequest.swift in Sources */ = {isa = PBXBuildFile; fileRef = 334F3ABF264C199900A6AC00 /* ItemRequest.swift */; };
		334F3AE9264C199900A6AC00 /* OrderRequest.swift in Sources */ = {isa = PBXBuildFile; fileRef = 334F3AC0264C199900A6AC00 /* OrderRequest.swift */; };
		334F3AEA264C199900A6AC00 /* CustomerRequest.swift in Sources */ = {isa = PBXBuildFile; fileRef = 334F3AC1264C199900A6AC00 /* CustomerRequest.swift */; };
		334F3AEB264C199900A6AC00 /* DiscountCardRequest.swift in Sources */ = {isa = PBXBuildFile; fileRef = 334F3AC2264C199900A6AC00 /* DiscountCardRequest.swift */; };
		334F3AEC264C199900A6AC00 /* RequestedPromotionRequest.swift in Sources */ = {isa = PBXBuildFile; fileRef = 334F3AC3264C199900A6AC00 /* RequestedPromotionRequest.swift */; };
		334F3AED264C199900A6AC00 /* SubscriptionRequest.swift in Sources */ = {isa = PBXBuildFile; fileRef = 334F3AC4264C199900A6AC00 /* SubscriptionRequest.swift */; };
		334F3AEE264C199900A6AC00 /* SegmentationRequest.swift in Sources */ = {isa = PBXBuildFile; fileRef = 334F3AC5264C199900A6AC00 /* SegmentationRequest.swift */; };
		334F3AEF264C199900A6AC00 /* DiscountPromoCodeRequest.swift in Sources */ = {isa = PBXBuildFile; fileRef = 334F3AC6264C199900A6AC00 /* DiscountPromoCodeRequest.swift */; };
		334F3AF0264C199900A6AC00 /* DiscountRequest.swift in Sources */ = {isa = PBXBuildFile; fileRef = 334F3AC7264C199900A6AC00 /* DiscountRequest.swift */; };
		334F3AF1264C199900A6AC00 /* PoolRequest.swift in Sources */ = {isa = PBXBuildFile; fileRef = 334F3AC8264C199900A6AC00 /* PoolRequest.swift */; };
		334F3AF2264C199900A6AC00 /* LineRequest.swift in Sources */ = {isa = PBXBuildFile; fileRef = 334F3AC9264C199900A6AC00 /* LineRequest.swift */; };
		334F3AF3264C199900A6AC00 /* AreaRequest.swift in Sources */ = {isa = PBXBuildFile; fileRef = 334F3ACA264C199900A6AC00 /* AreaRequest.swift */; };
		334F3AF4264C199900A6AC00 /* ProductRequest.swift in Sources */ = {isa = PBXBuildFile; fileRef = 334F3ACB264C199900A6AC00 /* ProductRequest.swift */; };
		334F3AF5264C199900A6AC00 /* CodableDictionary.swift in Sources */ = {isa = PBXBuildFile; fileRef = 334F3ACC264C199900A6AC00 /* CodableDictionary.swift */; };
		334F3AF6264C199900A6AC00 /* ProductListRequest.swift in Sources */ = {isa = PBXBuildFile; fileRef = 334F3ACD264C199900A6AC00 /* ProductListRequest.swift */; };
		334F3AF7264C199900A6AC00 /* CustomerActionRequest.swift in Sources */ = {isa = PBXBuildFile; fileRef = 334F3ACE264C199900A6AC00 /* CustomerActionRequest.swift */; };
		337A47362654F995000DC613 /* OperationBodyRequest.swift in Sources */ = {isa = PBXBuildFile; fileRef = 337A47352654F995000DC613 /* OperationBodyRequest.swift */; };
		337A473A26550FDA000DC613 /* CustomFields.swift in Sources */ = {isa = PBXBuildFile; fileRef = 337A473926550FDA000DC613 /* CustomFields.swift */; };
		337A473C265510AA000DC613 /* IDS.swift in Sources */ = {isa = PBXBuildFile; fileRef = 337A473B265510AA000DC613 /* IDS.swift */; };
		337A473E265528B5000DC613 /* MBDate.swift in Sources */ = {isa = PBXBuildFile; fileRef = 337A473D265528B5000DC613 /* MBDate.swift */; };
		337A474026553938000DC613 /* Sex.swift in Sources */ = {isa = PBXBuildFile; fileRef = 337A473F26553938000DC613 /* Sex.swift */; };
		337C7950265646230092B580 /* ProductGroupRequest.swift in Sources */ = {isa = PBXBuildFile; fileRef = 337C794F265646230092B580 /* ProductGroupRequest.swift */; };
		337C7952265646D10092B580 /* OperationBodyRequestType.swift in Sources */ = {isa = PBXBuildFile; fileRef = 337C7951265646D10092B580 /* OperationBodyRequestType.swift */; };
		337C7954265652A80092B580 /* ProductCategoryRequest.swift in Sources */ = {isa = PBXBuildFile; fileRef = 337C7953265652A80092B580 /* ProductCategoryRequest.swift */; };
		337C79562656533F0092B580 /* ViewProductRequest.swift in Sources */ = {isa = PBXBuildFile; fileRef = 337C79552656533F0092B580 /* ViewProductRequest.swift */; };
		339ACE50262DAC74003590D2 /* CustomEvent.swift in Sources */ = {isa = PBXBuildFile; fileRef = 339ACE4F262DAC74003590D2 /* CustomEvent.swift */; };
		33B1C976265B910F00E293F8 /* SwiftyJSON.swift in Sources */ = {isa = PBXBuildFile; fileRef = 33B1C975265B910F00E293F8 /* SwiftyJSON.swift */; };
		33BEE80D2681EB7700993720 /* NotificationDecoder.swift in Sources */ = {isa = PBXBuildFile; fileRef = 33BEE80C2681EB7700993720 /* NotificationDecoder.swift */; };
		33BEE8172681EC5F00993720 /* EventRoute.swift in Sources */ = {isa = PBXBuildFile; fileRef = 33BEE8162681EC5F00993720 /* EventRoute.swift */; };
		33BEE81D2681ED2900993720 /* PushDeliveredEventRoute.swift in Sources */ = {isa = PBXBuildFile; fileRef = 33BEE81C2681ED2900993720 /* PushDeliveredEventRoute.swift */; };
		33C81EA4264145CD00863380 /* TimerManager.swift in Sources */ = {isa = PBXBuildFile; fileRef = 33C81EA3264145CD00863380 /* TimerManager.swift */; };
		33D135CE2682240100B6628B /* Logger.swift in Sources */ = {isa = PBXBuildFile; fileRef = 33D135CD2682240100B6628B /* Logger.swift */; };
		33E42E5C268323E60046CBCB /* CashdeskRequest.swift in Sources */ = {isa = PBXBuildFile; fileRef = 33E42E5B268323E60046CBCB /* CashdeskRequest.swift */; };
		33EBF0B0264E6283002A35D5 /* SessionManager.swift in Sources */ = {isa = PBXBuildFile; fileRef = 33EBF0AF264E6283002A35D5 /* SessionManager.swift */; };
		6F1EAA16266A670E007A335B /* ProductListItemsResponse.swift in Sources */ = {isa = PBXBuildFile; fileRef = 6F1EAA15266A670E007A335B /* ProductListItemsResponse.swift */; };
		6FDD143B266F7BD900A50C35 /* ProcessingStatusResponse.swift in Sources */ = {isa = PBXBuildFile; fileRef = 6FDD143A266F7BD900A50C35 /* ProcessingStatusResponse.swift */; };
		6FDD143D266F7BEB00A50C35 /* ItemResponse.swift in Sources */ = {isa = PBXBuildFile; fileRef = 6FDD143C266F7BEB00A50C35 /* ItemResponse.swift */; };
		6FDD143F266F7BF900A50C35 /* AppliedPromotionResponse.swift in Sources */ = {isa = PBXBuildFile; fileRef = 6FDD143E266F7BF900A50C35 /* AppliedPromotionResponse.swift */; };
		6FDD1441266F7C0600A50C35 /* AppliedPromotionTypeResponse.swift in Sources */ = {isa = PBXBuildFile; fileRef = 6FDD1440266F7C0600A50C35 /* AppliedPromotionTypeResponse.swift */; };
		6FDD1443266F7C1600A50C35 /* BalanceTypeReponse.swift in Sources */ = {isa = PBXBuildFile; fileRef = 6FDD1442266F7C1600A50C35 /* BalanceTypeReponse.swift */; };
		6FDD1445266F7C2200A50C35 /* CouponResponse.swift in Sources */ = {isa = PBXBuildFile; fileRef = 6FDD1444266F7C2200A50C35 /* CouponResponse.swift */; };
		6FDD1447266F7C2B00A50C35 /* LimitResponse.swift in Sources */ = {isa = PBXBuildFile; fileRef = 6FDD1446266F7C2B00A50C35 /* LimitResponse.swift */; };
		6FDD1449266F7C4E00A50C35 /* LimitTypeResponse.swift in Sources */ = {isa = PBXBuildFile; fileRef = 6FDD1448266F7C4E00A50C35 /* LimitTypeResponse.swift */; };
		6FDD144B266F7C5A00A50C35 /* AmountResponse.swift in Sources */ = {isa = PBXBuildFile; fileRef = 6FDD144A266F7C5A00A50C35 /* AmountResponse.swift */; };
		6FDD144D266F7C6600A50C35 /* AmountTypeResponse.swift in Sources */ = {isa = PBXBuildFile; fileRef = 6FDD144C266F7C6600A50C35 /* AmountTypeResponse.swift */; };
		6FDD144F266F7C7000A50C35 /* UsedResponse.swift in Sources */ = {isa = PBXBuildFile; fileRef = 6FDD144E266F7C7000A50C35 /* UsedResponse.swift */; };
		6FDD1451266F7C8000A50C35 /* UsageServiceStatusResponse.swift in Sources */ = {isa = PBXBuildFile; fileRef = 6FDD1450266F7C8000A50C35 /* UsageServiceStatusResponse.swift */; };
		6FDD1453266F7C8B00A50C35 /* PromotionResponse.swift in Sources */ = {isa = PBXBuildFile; fileRef = 6FDD1452266F7C8B00A50C35 /* PromotionResponse.swift */; };
		6FDD1455266F7C9A00A50C35 /* PromotionTypeResponse.swift in Sources */ = {isa = PBXBuildFile; fileRef = 6FDD1454266F7C9A00A50C35 /* PromotionTypeResponse.swift */; };
		6FDD1457266F7CAB00A50C35 /* PlaceholderResponse.swift in Sources */ = {isa = PBXBuildFile; fileRef = 6FDD1456266F7CAB00A50C35 /* PlaceholderResponse.swift */; };
		6FDD1459266F7CB700A50C35 /* ContentResponse.swift in Sources */ = {isa = PBXBuildFile; fileRef = 6FDD1458266F7CB700A50C35 /* ContentResponse.swift */; };
		6FDD145B266F7CC300A50C35 /* ContentTypeResponse.swift in Sources */ = {isa = PBXBuildFile; fileRef = 6FDD145A266F7CC300A50C35 /* ContentTypeResponse.swift */; };
		6FDD145D266F7CCE00A50C35 /* PossibleDiscountsResponse.swift in Sources */ = {isa = PBXBuildFile; fileRef = 6FDD145C266F7CCE00A50C35 /* PossibleDiscountsResponse.swift */; };
		6FDD145F266F7CD900A50C35 /* DiscountResponse.swift in Sources */ = {isa = PBXBuildFile; fileRef = 6FDD145E266F7CD900A50C35 /* DiscountResponse.swift */; };
		6FDD1461266F7CE300A50C35 /* DiscountAmountTypeResponse.swift in Sources */ = {isa = PBXBuildFile; fileRef = 6FDD1460266F7CE300A50C35 /* DiscountAmountTypeResponse.swift */; };
		6FDD1463266F7CED00A50C35 /* ProductElementReponse.swift in Sources */ = {isa = PBXBuildFile; fileRef = 6FDD1462266F7CED00A50C35 /* ProductElementReponse.swift */; };
		6FDD1465266F7CFE00A50C35 /* ItemProductResponse.swift in Sources */ = {isa = PBXBuildFile; fileRef = 6FDD1464266F7CFE00A50C35 /* ItemProductResponse.swift */; };
		840042A12614CE0000CA17C5 /* ClickNotificationManager.swift in Sources */ = {isa = PBXBuildFile; fileRef = 840042A02614CE0000CA17C5 /* ClickNotificationManager.swift */; };
		840C387225CC1AF200D50183 /* CDEvent+CoreDataClass.swift in Sources */ = {isa = PBXBuildFile; fileRef = 840C387025CC1AF200D50183 /* CDEvent+CoreDataClass.swift */; };
		840C387325CC1AF200D50183 /* CDEvent+CoreDataProperties.swift in Sources */ = {isa = PBXBuildFile; fileRef = 840C387125CC1AF200D50183 /* CDEvent+CoreDataProperties.swift */; };
		840C387825CC7C4300D50183 /* NSManagedObjectContext+.swift in Sources */ = {isa = PBXBuildFile; fileRef = 840C387725CC7C4300D50183 /* NSManagedObjectContext+.swift */; };
		840C387F25CD15C200D50183 /* MockDataBaseLoader.swift in Sources */ = {isa = PBXBuildFile; fileRef = 840C387E25CD15C200D50183 /* MockDataBaseLoader.swift */; };
		840C388525CD169400D50183 /* DatabaseRepositoryTestCase.swift in Sources */ = {isa = PBXBuildFile; fileRef = 840C388425CD169400D50183 /* DatabaseRepositoryTestCase.swift */; };
		840C38A625D1191000D50183 /* GuaranteedDeliveryManager.swift in Sources */ = {isa = PBXBuildFile; fileRef = 840C38A525D1191000D50183 /* GuaranteedDeliveryManager.swift */; };
		840C38AC25D11BB200D50183 /* DeliveryOperation.swift in Sources */ = {isa = PBXBuildFile; fileRef = 840C38AB25D11BB200D50183 /* DeliveryOperation.swift */; };
		840C38B325D133B000D50183 /* GuaranteedDeliveryTestCase.swift in Sources */ = {isa = PBXBuildFile; fileRef = 840C38B225D133B000D50183 /* GuaranteedDeliveryTestCase.swift */; };
		840C38B825D13A7D00D50183 /* EventGenerator.swift in Sources */ = {isa = PBXBuildFile; fileRef = 840C38B725D13A7D00D50183 /* EventGenerator.swift */; };
		8410681325ECDC73004701C2 /* DatabaseLoader.swift in Sources */ = {isa = PBXBuildFile; fileRef = 8410681225ECDC73004701C2 /* DatabaseLoader.swift */; };
		843DAA5C26087F3D00CAC489 /* DependencyContainer.swift in Sources */ = {isa = PBXBuildFile; fileRef = 843DAA5B26087F3D00CAC489 /* DependencyContainer.swift */; };
		846AD39425FF7AC100A59E86 /* LogWriter.swift in Sources */ = {isa = PBXBuildFile; fileRef = 846AD39325FF7AC100A59E86 /* LogWriter.swift */; };
		847F57FE25C88BB700147A9A /* HTTPMethod.swift in Sources */ = {isa = PBXBuildFile; fileRef = 847F57FD25C88BB700147A9A /* HTTPMethod.swift */; };
		847F580325C88BBF00147A9A /* HTTPMethod.swift in Sources */ = {isa = PBXBuildFile; fileRef = 847F57FD25C88BB700147A9A /* HTTPMethod.swift */; };
		847F580725C88C7A00147A9A /* NetworkFetcher.swift in Sources */ = {isa = PBXBuildFile; fileRef = 847F580625C88C7A00147A9A /* NetworkFetcher.swift */; };
		847F580B25C88CAF00147A9A /* Route.swift in Sources */ = {isa = PBXBuildFile; fileRef = 847F580A25C88CAF00147A9A /* Route.swift */; };
		847F580F25C88E8C00147A9A /* MBNetworkFetcher.swift in Sources */ = {isa = PBXBuildFile; fileRef = 847F580E25C88E8C00147A9A /* MBNetworkFetcher.swift */; };
		847F581725C8981F00147A9A /* HTTPURLResponseStatusCodeValidator.swift in Sources */ = {isa = PBXBuildFile; fileRef = 847F581625C8981E00147A9A /* HTTPURLResponseStatusCodeValidator.swift */; };
		847F581F25C8A3F500147A9A /* HTTPTypealiases.swift in Sources */ = {isa = PBXBuildFile; fileRef = 847F581E25C8A3F500147A9A /* HTTPTypealiases.swift */; };
		848A89592620C3AE00EDFB6D /* APNSTokenGenerator.swift in Sources */ = {isa = PBXBuildFile; fileRef = 848A89582620C3AE00EDFB6D /* APNSTokenGenerator.swift */; };
		848A895E2620C54900EDFB6D /* VersioningTestCase.swift in Sources */ = {isa = PBXBuildFile; fileRef = 848A895D2620C54900EDFB6D /* VersioningTestCase.swift */; };
		84A0CD54260AF8C8004CD91B /* TrackClick.swift in Sources */ = {isa = PBXBuildFile; fileRef = 84A0CD53260AF8C8004CD91B /* TrackClick.swift */; };
		84A0CD5A260B021F004CD91B /* MockFailureNetworkFetcher.swift in Sources */ = {isa = PBXBuildFile; fileRef = 84A0CD59260B021F004CD91B /* MockFailureNetworkFetcher.swift */; };
		84A312B025DA5CF30096A017 /* BackgroundTaskManagerProxy.swift in Sources */ = {isa = PBXBuildFile; fileRef = 84A312AF25DA5CF30096A017 /* BackgroundTaskManagerProxy.swift */; };
		84A312B725DA64C60096A017 /* BGTaskManager.swift in Sources */ = {isa = PBXBuildFile; fileRef = 84A312B625DA64C60096A017 /* BGTaskManager.swift */; };
		84A312BD25DA651C0096A017 /* UIBackgroundTaskManager.swift in Sources */ = {isa = PBXBuildFile; fileRef = 84A312BC25DA651C0096A017 /* UIBackgroundTaskManager.swift */; };
		84A312C325DA65690096A017 /* BackgroundTaskManagerType.swift in Sources */ = {isa = PBXBuildFile; fileRef = 84A312C225DA65690096A017 /* BackgroundTaskManagerType.swift */; };
		84B09FB42611C74400B0A06E /* MockDatabaseRepository.swift in Sources */ = {isa = PBXBuildFile; fileRef = 84B09FB32611C74400B0A06E /* MockDatabaseRepository.swift */; };
		84B625D925C9558E00AB6228 /* MBPersistenceStorage.swift in Sources */ = {isa = PBXBuildFile; fileRef = 84B625D825C9558E00AB6228 /* MBPersistenceStorage.swift */; };
		84B625E425C988FA00AB6228 /* URLValidator.swift in Sources */ = {isa = PBXBuildFile; fileRef = 84B625E325C988FA00AB6228 /* URLValidator.swift */; };
		84B625E925C989C100AB6228 /* UDIDValidator.swift in Sources */ = {isa = PBXBuildFile; fileRef = 84B625E825C989C100AB6228 /* UDIDValidator.swift */; };
		84B625F025C98B1200AB6228 /* ValidatorsTestCase.swift in Sources */ = {isa = PBXBuildFile; fileRef = 84B625EF25C98B1200AB6228 /* ValidatorsTestCase.swift */; };
		84BAEF8225D54919002E8A26 /* BodyDecoder.swift in Sources */ = {isa = PBXBuildFile; fileRef = 84BAEF8125D54919002E8A26 /* BodyDecoder.swift */; };
		84C65E5E25D4FBA3008996FA /* MobileApplicationInstalled.swift in Sources */ = {isa = PBXBuildFile; fileRef = 84C65E5D25D4FBA3008996FA /* MobileApplicationInstalled.swift */; };
		84C65E6425D4FBBB008996FA /* MobileApplicationInfoUpdated.swift in Sources */ = {isa = PBXBuildFile; fileRef = 84C65E6325D4FBBB008996FA /* MobileApplicationInfoUpdated.swift */; };
		84C65E6825D4FE41008996FA /* BodyEncoder.swift in Sources */ = {isa = PBXBuildFile; fileRef = 84C65E6725D4FE41008996FA /* BodyEncoder.swift */; };
		84CC798025CABB0B00C062BD /* Event.swift in Sources */ = {isa = PBXBuildFile; fileRef = 84CC797F25CABB0B00C062BD /* Event.swift */; };
		84CC799325CACF0C00C062BD /* EventRepository.swift in Sources */ = {isa = PBXBuildFile; fileRef = 84CC799225CACF0C00C062BD /* EventRepository.swift */; };
		84CC799725CACF5500C062BD /* MBEventRepository.swift in Sources */ = {isa = PBXBuildFile; fileRef = 84CC799625CACF5500C062BD /* MBEventRepository.swift */; };
		84CC79A525CAE14200C062BD /* EventRepositoryTestCase.swift in Sources */ = {isa = PBXBuildFile; fileRef = 84CC79A425CAE14200C062BD /* EventRepositoryTestCase.swift */; };
		84CC79AB25CAEBBB00C062BD /* TestEventConfig.plist in Resources */ = {isa = PBXBuildFile; fileRef = 84CC79AA25CAEBBB00C062BD /* TestEventConfig.plist */; };
		84D350C825C992900044E4E6 /* IDFAFetcher.swift in Sources */ = {isa = PBXBuildFile; fileRef = 84D350C725C992900044E4E6 /* IDFAFetcher.swift */; };
		84D350D225C99F320044E4E6 /* IDFVFetcher.swift in Sources */ = {isa = PBXBuildFile; fileRef = 84D350D125C99F320044E4E6 /* IDFVFetcher.swift */; };
		84DC49CC25D1832300D5D758 /* EventWrapper.swift in Sources */ = {isa = PBXBuildFile; fileRef = 84DC49CB25D1832300D5D758 /* EventWrapper.swift */; };
		84DC4A0225D27D0500D5D758 /* UNAuthorizationStatusProviding.swift in Sources */ = {isa = PBXBuildFile; fileRef = 84DC4A0125D27D0500D5D758 /* UNAuthorizationStatusProviding.swift */; };
		84DC4A0725D27D6000D5D758 /* UNAuthorizationStatusProvider.swift in Sources */ = {isa = PBXBuildFile; fileRef = 84DC4A0625D27D6000D5D758 /* UNAuthorizationStatusProvider.swift */; };
		84DEE8A925CC031200C98CC7 /* MBDatabase.xcdatamodeld in Sources */ = {isa = PBXBuildFile; fileRef = 84DEE8A725CC031200C98CC7 /* MBDatabase.xcdatamodeld */; };
		84DEE8AD25CC036A00C98CC7 /* MBDatabaseRepository.swift in Sources */ = {isa = PBXBuildFile; fileRef = 84DEE8AC25CC036A00C98CC7 /* MBDatabaseRepository.swift */; };
		84DEE8B125CC042A00C98CC7 /* MBDatabaseError.swift in Sources */ = {isa = PBXBuildFile; fileRef = 84DEE8B025CC042A00C98CC7 /* MBDatabaseError.swift */; };
		84DFB33B25FA23F500A0FCE1 /* GuaranteedDeliveryManager+State.swift in Sources */ = {isa = PBXBuildFile; fileRef = 84DFB33A25FA23F500A0FCE1 /* GuaranteedDeliveryManager+State.swift */; };
		84E1D6A9261D8D54002BF03A /* DatabaseLoaderTest.swift in Sources */ = {isa = PBXBuildFile; fileRef = 84E1D6A8261D8D54002BF03A /* DatabaseLoaderTest.swift */; };
		84E1D6DF261D9B19002BF03A /* LogCategory.swift in Sources */ = {isa = PBXBuildFile; fileRef = 84E1D6DE261D9B19002BF03A /* LogCategory.swift */; };
		84E1D6E3261D9B2B002BF03A /* LogLevel.swift in Sources */ = {isa = PBXBuildFile; fileRef = 84E1D6E2261D9B2B002BF03A /* LogLevel.swift */; };
		84EAEDFC25C8B18B00726063 /* DeviceModelHelper.swift in Sources */ = {isa = PBXBuildFile; fileRef = 84EAEDFB25C8B18B00726063 /* DeviceModelHelper.swift */; };
		84ECB42E25D27EF100DA8AC9 /* MockUNAuthorizationStatusProvider.swift in Sources */ = {isa = PBXBuildFile; fileRef = 84ECB42D25D27EF100DA8AC9 /* MockUNAuthorizationStatusProvider.swift */; };
		84F565212628304A00269FD6 /* TrackVisit.swift in Sources */ = {isa = PBXBuildFile; fileRef = 84F565202628304A00269FD6 /* TrackVisit.swift */; };
		84F5655E2628434D00269FD6 /* TrackVisitManager.swift in Sources */ = {isa = PBXBuildFile; fileRef = 84F5655D2628434D00269FD6 /* TrackVisitManager.swift */; };
		84F705372611F873009C7A07 /* MBPersistentContainer.swift in Sources */ = {isa = PBXBuildFile; fileRef = 84F705362611F873009C7A07 /* MBPersistentContainer.swift */; };
		84F7053B26120199009C7A07 /* Constants.swift in Sources */ = {isa = PBXBuildFile; fileRef = 84F7053A26120199009C7A07 /* Constants.swift */; };
		84FCD3B525CA0FD300D1E574 /* MockPersistenceStorage.swift in Sources */ = {isa = PBXBuildFile; fileRef = 84FCD3B425CA0FD300D1E574 /* MockPersistenceStorage.swift */; };
		84FCD3B925CA109E00D1E574 /* MockNetworkFetcher.swift in Sources */ = {isa = PBXBuildFile; fileRef = 84FCD3B825CA109E00D1E574 /* MockNetworkFetcher.swift */; };
		84FCD3BD25CA10F600D1E574 /* SuccessResponse.json in Resources */ = {isa = PBXBuildFile; fileRef = 84FCD3BC25CA10F600D1E574 /* SuccessResponse.json */; };
		B36D57852696E59400FEDFD6 /* RetailOrderStatisticsResponse.swift in Sources */ = {isa = PBXBuildFile; fileRef = B36D57842696E59400FEDFD6 /* RetailOrderStatisticsResponse.swift */; };
		B3A6254C2689F83100B6A3B7 /* PersonalOffersResponse.swift in Sources */ = {isa = PBXBuildFile; fileRef = B3A6254B2689F83100B6A3B7 /* PersonalOffersResponse.swift */; };
		B3A625502689F8B600B6A3B7 /* BenefitResponse.swift in Sources */ = {isa = PBXBuildFile; fileRef = B3A6254F2689F8B600B6A3B7 /* BenefitResponse.swift */; };
		B3A625562689FDD400B6A3B7 /* BalanceResponse.swift in Sources */ = {isa = PBXBuildFile; fileRef = B3A625552689FDD400B6A3B7 /* BalanceResponse.swift */; };
		B3A6255C268A025600B6A3B7 /* NearestExpirationResponse.swift in Sources */ = {isa = PBXBuildFile; fileRef = B3A6255B268A025600B6A3B7 /* NearestExpirationResponse.swift */; };
		B3A62560268A052C00B6A3B7 /* PromoActionsResponse.swift in Sources */ = {isa = PBXBuildFile; fileRef = B3A6255F268A052B00B6A3B7 /* PromoActionsResponse.swift */; };
		B3E02417269724C6003B7CD5 /* UnknownDecodable.swift in Sources */ = {isa = PBXBuildFile; fileRef = B3E02416269724C6003B7CD5 /* UnknownDecodable.swift */; };
		B3F4F97C268EEA950092EC3C /* StatusResponse.swift in Sources */ = {isa = PBXBuildFile; fileRef = B3F4F97B268EEA950092EC3C /* StatusResponse.swift */; };
		B3F4F981268EEAC90092EC3C /* AmountBenefisTypeResponse.swift in Sources */ = {isa = PBXBuildFile; fileRef = B3F4F97F268EEAC90092EC3C /* AmountBenefisTypeResponse.swift */; };
		B3F4F982268EEAC90092EC3C /* AmountBenefitsResponse.swift in Sources */ = {isa = PBXBuildFile; fileRef = B3F4F980268EEAC90092EC3C /* AmountBenefitsResponse.swift */; };
		B3F4F98A268EEB360092EC3C /* PeriodTypeResponse.swift in Sources */ = {isa = PBXBuildFile; fileRef = B3F4F989268EEB360092EC3C /* PeriodTypeResponse.swift */; };
		B3F4F98E268EEB4B0092EC3C /* LimitBenefitsResponse.swift in Sources */ = {isa = PBXBuildFile; fileRef = B3F4F98D268EEB4B0092EC3C /* LimitBenefitsResponse.swift */; };
/* End PBXBuildFile section */

/* Begin PBXContainerItemProxy section */
		313B233B25ADEA0F00A1CB72 /* PBXContainerItemProxy */ = {
			isa = PBXContainerItemProxy;
			containerPortal = 313B232725ADEA0F00A1CB72 /* Project object */;
			proxyType = 1;
			remoteGlobalIDString = 313B232F25ADEA0F00A1CB72;
			remoteInfo = MindBox;
		};
		3333C1A22681D3CF00B60D84 /* PBXContainerItemProxy */ = {
			isa = PBXContainerItemProxy;
			containerPortal = 313B232725ADEA0F00A1CB72 /* Project object */;
			proxyType = 1;
			remoteGlobalIDString = 3333C1972681D3CF00B60D84;
			remoteInfo = MindboxNotifications;
		};
/* End PBXContainerItemProxy section */

/* Begin PBXFileReference section */
		3132DFF525C2A811007FE358 /* TestDependencyProvider.swift */ = {isa = PBXFileReference; lastKnownFileType = sourcecode.swift; path = TestDependencyProvider.swift; sourceTree = "<group>"; };
		313B233025ADEA0F00A1CB72 /* Mindbox.framework */ = {isa = PBXFileReference; explicitFileType = wrapper.framework; includeInIndex = 0; path = Mindbox.framework; sourceTree = BUILT_PRODUCTS_DIR; };
		313B233325ADEA0F00A1CB72 /* Mindbox.h */ = {isa = PBXFileReference; lastKnownFileType = sourcecode.c.h; path = Mindbox.h; sourceTree = "<group>"; };
		313B233425ADEA0F00A1CB72 /* Info.plist */ = {isa = PBXFileReference; lastKnownFileType = text.plist.xml; path = Info.plist; sourceTree = "<group>"; };
		313B233925ADEA0F00A1CB72 /* MindboxTests.xctest */ = {isa = PBXFileReference; explicitFileType = wrapper.cfbundle; includeInIndex = 0; path = MindboxTests.xctest; sourceTree = BUILT_PRODUCTS_DIR; };
		313B233E25ADEA0F00A1CB72 /* MindboxTests.swift */ = {isa = PBXFileReference; lastKnownFileType = sourcecode.swift; path = MindboxTests.swift; sourceTree = "<group>"; };
		313B234025ADEA0F00A1CB72 /* Info.plist */ = {isa = PBXFileReference; lastKnownFileType = text.plist.xml; path = Info.plist; sourceTree = "<group>"; };
		314B38FC25AEE8B200E947B9 /* MBConfiguration.swift */ = {isa = PBXFileReference; lastKnownFileType = sourcecode.swift; path = MBConfiguration.swift; sourceTree = "<group>"; };
		314B38FF25AEE96F00E947B9 /* CoreController.swift */ = {isa = PBXFileReference; lastKnownFileType = sourcecode.swift; path = CoreController.swift; sourceTree = "<group>"; };
		317054C325AEF88E00AE624C /* DependencyProvider.swift */ = {isa = PBXFileReference; lastKnownFileType = sourcecode.swift; path = DependencyProvider.swift; sourceTree = "<group>"; };
		317054CA25AF189800AE624C /* PersistenceStorage.swift */ = {isa = PBXFileReference; lastKnownFileType = sourcecode.swift; path = PersistenceStorage.swift; sourceTree = "<group>"; };
		317054CD25AF191F00AE624C /* Logger.swift */ = {isa = PBXFileReference; lastKnownFileType = sourcecode.swift; path = Logger.swift; sourceTree = "<group>"; };
		317054D525B01BDD00AE624C /* LogManager.swift */ = {isa = PBXFileReference; fileEncoding = 4; lastKnownFileType = sourcecode.swift; path = LogManager.swift; sourceTree = "<group>"; };
		317054D825B01BDD00AE624C /* MindboxError.swift */ = {isa = PBXFileReference; fileEncoding = 4; lastKnownFileType = sourcecode.swift; path = MindboxError.swift; sourceTree = "<group>"; };
		317054DE25B01BDD00AE624C /* ErrorKey.swift */ = {isa = PBXFileReference; fileEncoding = 4; lastKnownFileType = sourcecode.swift; path = ErrorKey.swift; sourceTree = "<group>"; };
		317AF8FB25B844DB006348FA /* UtilitiesFetcher.swift */ = {isa = PBXFileReference; lastKnownFileType = sourcecode.swift; path = UtilitiesFetcher.swift; sourceTree = "<group>"; };
		317F1FD425B879B200B54346 /* MBUtilitiesFetcher.swift */ = {isa = PBXFileReference; lastKnownFileType = sourcecode.swift; path = MBUtilitiesFetcher.swift; sourceTree = "<group>"; };
		3191C2A525ADFD8000E7D6B9 /* Mindbox.swift */ = {isa = PBXFileReference; lastKnownFileType = sourcecode.swift; path = Mindbox.swift; sourceTree = "<group>"; };
		31A20D4725B6CB7D00AAA0A3 /* TestConfig1.plist */ = {isa = PBXFileReference; fileEncoding = 4; lastKnownFileType = text.plist.xml; path = TestConfig1.plist; sourceTree = "<group>"; };
		31A20D4B25B6E0D700AAA0A3 /* MindboxErrors.swift */ = {isa = PBXFileReference; lastKnownFileType = sourcecode.swift; path = MindboxErrors.swift; sourceTree = "<group>"; };
		31A20D4D25B6EFB600AAA0A3 /* MindboxDelegate.swift */ = {isa = PBXFileReference; lastKnownFileType = sourcecode.swift; path = MindboxDelegate.swift; sourceTree = "<group>"; };
		31EB907125C402F900368FFB /* TestConfig3.plist */ = {isa = PBXFileReference; fileEncoding = 4; lastKnownFileType = text.plist.xml; path = TestConfig3.plist; sourceTree = "<group>"; };
		31EB907225C402F900368FFB /* TestConfig2.plist */ = {isa = PBXFileReference; fileEncoding = 4; lastKnownFileType = text.plist.xml; path = TestConfig2.plist; sourceTree = "<group>"; };
		31ED2DEB25C444C400301FAD /* MBConfigurationTestCase.swift */ = {isa = PBXFileReference; lastKnownFileType = sourcecode.swift; path = MBConfigurationTestCase.swift; sourceTree = "<group>"; };
		31ED2DEF25C4456600301FAD /* TestConfig_Invalid_2.plist */ = {isa = PBXFileReference; fileEncoding = 4; lastKnownFileType = text.plist.xml; path = TestConfig_Invalid_2.plist; sourceTree = "<group>"; };
		31ED2DF025C4456600301FAD /* TestConfig_Invalid_1.plist */ = {isa = PBXFileReference; fileEncoding = 4; lastKnownFileType = text.plist.xml; path = TestConfig_Invalid_1.plist; sourceTree = "<group>"; };
		31ED2DF125C4456600301FAD /* TestConfig_Invalid_3.plist */ = {isa = PBXFileReference; fileEncoding = 4; lastKnownFileType = text.plist.xml; path = TestConfig_Invalid_3.plist; sourceTree = "<group>"; };
		31ED2DF925C4459400301FAD /* TestConfig_Invalid_4.plist */ = {isa = PBXFileReference; fileEncoding = 4; lastKnownFileType = text.plist.xml; path = TestConfig_Invalid_4.plist; sourceTree = "<group>"; };
		33072F2D2664C24F001F1AB2 /* AreaResponse.swift */ = {isa = PBXFileReference; lastKnownFileType = sourcecode.swift; path = AreaResponse.swift; sourceTree = "<group>"; };
		33072F2F2664C2E4001F1AB2 /* SubscriptionResponse.swift */ = {isa = PBXFileReference; lastKnownFileType = sourcecode.swift; path = SubscriptionResponse.swift; sourceTree = "<group>"; };
		33072F312664C357001F1AB2 /* ProductListResponse.swift */ = {isa = PBXFileReference; lastKnownFileType = sourcecode.swift; path = ProductListResponse.swift; sourceTree = "<group>"; };
		33072F332664C3E1001F1AB2 /* ProductResponse.swift */ = {isa = PBXFileReference; lastKnownFileType = sourcecode.swift; path = ProductResponse.swift; sourceTree = "<group>"; };
		33072F352664C4D7001F1AB2 /* RecommendationRequest.swift */ = {isa = PBXFileReference; lastKnownFileType = sourcecode.swift; path = RecommendationRequest.swift; sourceTree = "<group>"; };
		33072F372664C577001F1AB2 /* RecommendationResponse.swift */ = {isa = PBXFileReference; lastKnownFileType = sourcecode.swift; path = RecommendationResponse.swift; sourceTree = "<group>"; };
		33072F392664C5CB001F1AB2 /* ManufacturerResponse.swift */ = {isa = PBXFileReference; lastKnownFileType = sourcecode.swift; path = ManufacturerResponse.swift; sourceTree = "<group>"; };
		33072F3B2664C713001F1AB2 /* CustomerSegmentationsResponse.swift */ = {isa = PBXFileReference; lastKnownFileType = sourcecode.swift; path = CustomerSegmentationsResponse.swift; sourceTree = "<group>"; };
		33072F3D2664C7B5001F1AB2 /* DiscountCardResponse.swift */ = {isa = PBXFileReference; lastKnownFileType = sourcecode.swift; path = DiscountCardResponse.swift; sourceTree = "<group>"; };
		33072F3F2664CB08001F1AB2 /* ProductGroupResponse.swift */ = {isa = PBXFileReference; lastKnownFileType = sourcecode.swift; path = ProductGroupResponse.swift; sourceTree = "<group>"; };
		33072F412664CB81001F1AB2 /* PromoCodeResponse.swift */ = {isa = PBXFileReference; lastKnownFileType = sourcecode.swift; path = PromoCodeResponse.swift; sourceTree = "<group>"; };
		33072F432664CC6C001F1AB2 /* IssuedPointOfContactResponse.swift */ = {isa = PBXFileReference; lastKnownFileType = sourcecode.swift; path = IssuedPointOfContactResponse.swift; sourceTree = "<group>"; };
		33072F452664CC9A001F1AB2 /* UsedPointOfContactResponse.swift */ = {isa = PBXFileReference; lastKnownFileType = sourcecode.swift; path = UsedPointOfContactResponse.swift; sourceTree = "<group>"; };
		33072F472664CCBA001F1AB2 /* PoolResponse.swift */ = {isa = PBXFileReference; lastKnownFileType = sourcecode.swift; path = PoolResponse.swift; sourceTree = "<group>"; };
		330D8CCA26579521005106D5 /* DiscountTypeRequest.swift */ = {isa = PBXFileReference; lastKnownFileType = sourcecode.swift; path = DiscountTypeRequest.swift; sourceTree = "<group>"; };
		330D8CCC26579581005106D5 /* Channel.swift */ = {isa = PBXFileReference; lastKnownFileType = sourcecode.swift; path = Channel.swift; sourceTree = "<group>"; };
		3328FE4126303F2F000A30D0 /* String+Regex.swift */ = {isa = PBXFileReference; lastKnownFileType = sourcecode.swift; path = "String+Regex.swift"; sourceTree = "<group>"; };
		3333C1982681D3CF00B60D84 /* MindboxNotifications.framework */ = {isa = PBXFileReference; explicitFileType = wrapper.framework; includeInIndex = 0; path = MindboxNotifications.framework; sourceTree = BUILT_PRODUCTS_DIR; };
		3333C19A2681D3CF00B60D84 /* MindboxNotifications.h */ = {isa = PBXFileReference; lastKnownFileType = sourcecode.c.h; path = MindboxNotifications.h; sourceTree = "<group>"; };
		3333C19B2681D3CF00B60D84 /* Info.plist */ = {isa = PBXFileReference; lastKnownFileType = text.plist.xml; path = Info.plist; sourceTree = "<group>"; };
		3333C1A02681D3CF00B60D84 /* MindboxNotificationsTests.xctest */ = {isa = PBXFileReference; explicitFileType = wrapper.cfbundle; includeInIndex = 0; path = MindboxNotificationsTests.xctest; sourceTree = BUILT_PRODUCTS_DIR; };
		3333C1A52681D3CF00B60D84 /* MindboxNotificationsTests.swift */ = {isa = PBXFileReference; lastKnownFileType = sourcecode.swift; path = MindboxNotificationsTests.swift; sourceTree = "<group>"; };
		3333C1A72681D3CF00B60D84 /* Info.plist */ = {isa = PBXFileReference; lastKnownFileType = text.plist.xml; path = Info.plist; sourceTree = "<group>"; };
		3333C1B12681D42000B60D84 /* Payload.swift */ = {isa = PBXFileReference; lastKnownFileType = sourcecode.swift; path = Payload.swift; sourceTree = "<group>"; };
		3333C1B32681D43C00B60D84 /* ImageFormat.swift */ = {isa = PBXFileReference; lastKnownFileType = sourcecode.swift; path = ImageFormat.swift; sourceTree = "<group>"; };
		3333C1B52681D69700B60D84 /* MBConfiguration.swift */ = {isa = PBXFileReference; lastKnownFileType = sourcecode.swift; path = MBConfiguration.swift; sourceTree = "<group>"; };
		3333C1B72681DC0500B60D84 /* DeliveryService.swift */ = {isa = PBXFileReference; lastKnownFileType = sourcecode.swift; path = DeliveryService.swift; sourceTree = "<group>"; };
		3333C1B92681DC4B00B60D84 /* MBUtilitiesFetcher.swift */ = {isa = PBXFileReference; lastKnownFileType = sourcecode.swift; path = MBUtilitiesFetcher.swift; sourceTree = "<group>"; };
		3333C1BB2681DE0900B60D84 /* DeviceModelHelper.swift */ = {isa = PBXFileReference; lastKnownFileType = sourcecode.swift; path = DeviceModelHelper.swift; sourceTree = "<group>"; };
		3333C1C12681E59900B60D84 /* DeliveryOperation.swift */ = {isa = PBXFileReference; lastKnownFileType = sourcecode.swift; path = DeliveryOperation.swift; sourceTree = "<group>"; };
		3333C1C32681E64F00B60D84 /* NetworkService.swift */ = {isa = PBXFileReference; lastKnownFileType = sourcecode.swift; path = NetworkService.swift; sourceTree = "<group>"; };
		3333C1C92681E74A00B60D84 /* Route.swift */ = {isa = PBXFileReference; lastKnownFileType = sourcecode.swift; path = Route.swift; sourceTree = "<group>"; };
		3333C1CB2681E76000B60D84 /* EventWrapper.swift */ = {isa = PBXFileReference; lastKnownFileType = sourcecode.swift; path = EventWrapper.swift; sourceTree = "<group>"; };
		3333C1CE2681E83200B60D84 /* BodyDecoder.swift */ = {isa = PBXFileReference; lastKnownFileType = sourcecode.swift; path = BodyDecoder.swift; sourceTree = "<group>"; };
		3333C1CF2681E83200B60D84 /* BodyEncoder.swift */ = {isa = PBXFileReference; lastKnownFileType = sourcecode.swift; path = BodyEncoder.swift; sourceTree = "<group>"; };
		3333C1D32681E85600B60D84 /* HTTPMethod.swift */ = {isa = PBXFileReference; lastKnownFileType = sourcecode.swift; path = HTTPMethod.swift; sourceTree = "<group>"; };
		3333C1D42681E85600B60D84 /* ErrorKey.swift */ = {isa = PBXFileReference; lastKnownFileType = sourcecode.swift; path = ErrorKey.swift; sourceTree = "<group>"; };
		3333C1D52681E85600B60D84 /* HTTPTypealiases.swift */ = {isa = PBXFileReference; lastKnownFileType = sourcecode.swift; path = HTTPTypealiases.swift; sourceTree = "<group>"; };
		3333C1DD2681E9F300B60D84 /* URLRequestBuilder.swift */ = {isa = PBXFileReference; fileEncoding = 4; lastKnownFileType = sourcecode.swift; path = URLRequestBuilder.swift; sourceTree = "<group>"; };
		3333C1E02681EA4C00B60D84 /* NotificationsPayloads.swift */ = {isa = PBXFileReference; fileEncoding = 4; lastKnownFileType = sourcecode.swift; path = NotificationsPayloads.swift; sourceTree = "<group>"; };
		3333C1E22681EEA800B60D84 /* Event.swift */ = {isa = PBXFileReference; lastKnownFileType = sourcecode.swift; path = Event.swift; sourceTree = "<group>"; };
		3333C1E42681EEEF00B60D84 /* URLRequestBuilder.swift */ = {isa = PBXFileReference; lastKnownFileType = sourcecode.swift; path = URLRequestBuilder.swift; sourceTree = "<group>"; };
		3333D7BD265E56F2004279B0 /* OperationResponseType.swift */ = {isa = PBXFileReference; lastKnownFileType = sourcecode.swift; path = OperationResponseType.swift; sourceTree = "<group>"; };
		3337E69C265FA5BD006949EB /* ValidationError.swift */ = {isa = PBXFileReference; lastKnownFileType = sourcecode.swift; path = ValidationError.swift; sourceTree = "<group>"; };
		3337E69E265FA649006949EB /* ProtocolError.swift */ = {isa = PBXFileReference; lastKnownFileType = sourcecode.swift; path = ProtocolError.swift; sourceTree = "<group>"; };
		3337E6A0265FA99F006949EB /* Status.swift */ = {isa = PBXFileReference; lastKnownFileType = sourcecode.swift; path = Status.swift; sourceTree = "<group>"; };
		3337E6A2265FAB39006949EB /* BaseResponse.swift */ = {isa = PBXFileReference; fileEncoding = 4; lastKnownFileType = sourcecode.swift; path = BaseResponse.swift; sourceTree = "<group>"; };
		3337E6A42660D878006949EB /* OperationResponse.swift */ = {isa = PBXFileReference; lastKnownFileType = sourcecode.swift; path = OperationResponse.swift; sourceTree = "<group>"; };
		3337E6A82664C16A006949EB /* CustomerResponse.swift */ = {isa = PBXFileReference; lastKnownFileType = sourcecode.swift; path = CustomerResponse.swift; sourceTree = "<group>"; };
		334F3A64264AA18500A6AC00 /* MindboxSceneDelegate.swift */ = {isa = PBXFileReference; fileEncoding = 4; lastKnownFileType = sourcecode.swift; path = MindboxSceneDelegate.swift; sourceTree = "<group>"; };
		334F3A65264AA18500A6AC00 /* MindboxAppDelegate.swift */ = {isa = PBXFileReference; fileEncoding = 4; lastKnownFileType = sourcecode.swift; path = MindboxAppDelegate.swift; sourceTree = "<group>"; };
		334F3AB6264C199900A6AC00 /* SubViewProductRequest.swift */ = {isa = PBXFileReference; fileEncoding = 4; lastKnownFileType = sourcecode.swift; path = SubViewProductRequest.swift; sourceTree = "<group>"; };
		334F3AB7264C199900A6AC00 /* ViewProductCategoryRequest.swift */ = {isa = PBXFileReference; fileEncoding = 4; lastKnownFileType = sourcecode.swift; path = ViewProductCategoryRequest.swift; sourceTree = "<group>"; };
		334F3AB8264C199900A6AC00 /* PromoCodeRequest.swift */ = {isa = PBXFileReference; fileEncoding = 4; lastKnownFileType = sourcecode.swift; path = PromoCodeRequest.swift; sourceTree = "<group>"; };
		334F3AB9264C199900A6AC00 /* CouponRequest.swift */ = {isa = PBXFileReference; fileEncoding = 4; lastKnownFileType = sourcecode.swift; path = CouponRequest.swift; sourceTree = "<group>"; };
		334F3ABE264C199900A6AC00 /* CatalogProductListRequest.swift */ = {isa = PBXFileReference; fileEncoding = 4; lastKnownFileType = sourcecode.swift; path = CatalogProductListRequest.swift; sourceTree = "<group>"; };
		334F3ABF264C199900A6AC00 /* ItemRequest.swift */ = {isa = PBXFileReference; fileEncoding = 4; lastKnownFileType = sourcecode.swift; path = ItemRequest.swift; sourceTree = "<group>"; };
		334F3AC0264C199900A6AC00 /* OrderRequest.swift */ = {isa = PBXFileReference; fileEncoding = 4; lastKnownFileType = sourcecode.swift; path = OrderRequest.swift; sourceTree = "<group>"; };
		334F3AC1264C199900A6AC00 /* CustomerRequest.swift */ = {isa = PBXFileReference; fileEncoding = 4; lastKnownFileType = sourcecode.swift; path = CustomerRequest.swift; sourceTree = "<group>"; };
		334F3AC2264C199900A6AC00 /* DiscountCardRequest.swift */ = {isa = PBXFileReference; fileEncoding = 4; lastKnownFileType = sourcecode.swift; path = DiscountCardRequest.swift; sourceTree = "<group>"; };
		334F3AC3264C199900A6AC00 /* RequestedPromotionRequest.swift */ = {isa = PBXFileReference; fileEncoding = 4; lastKnownFileType = sourcecode.swift; path = RequestedPromotionRequest.swift; sourceTree = "<group>"; };
		334F3AC4264C199900A6AC00 /* SubscriptionRequest.swift */ = {isa = PBXFileReference; fileEncoding = 4; lastKnownFileType = sourcecode.swift; path = SubscriptionRequest.swift; sourceTree = "<group>"; };
		334F3AC5264C199900A6AC00 /* SegmentationRequest.swift */ = {isa = PBXFileReference; fileEncoding = 4; lastKnownFileType = sourcecode.swift; path = SegmentationRequest.swift; sourceTree = "<group>"; };
		334F3AC6264C199900A6AC00 /* DiscountPromoCodeRequest.swift */ = {isa = PBXFileReference; fileEncoding = 4; lastKnownFileType = sourcecode.swift; path = DiscountPromoCodeRequest.swift; sourceTree = "<group>"; };
		334F3AC7264C199900A6AC00 /* DiscountRequest.swift */ = {isa = PBXFileReference; fileEncoding = 4; lastKnownFileType = sourcecode.swift; path = DiscountRequest.swift; sourceTree = "<group>"; };
		334F3AC8264C199900A6AC00 /* PoolRequest.swift */ = {isa = PBXFileReference; fileEncoding = 4; lastKnownFileType = sourcecode.swift; path = PoolRequest.swift; sourceTree = "<group>"; };
		334F3AC9264C199900A6AC00 /* LineRequest.swift */ = {isa = PBXFileReference; fileEncoding = 4; lastKnownFileType = sourcecode.swift; path = LineRequest.swift; sourceTree = "<group>"; };
		334F3ACA264C199900A6AC00 /* AreaRequest.swift */ = {isa = PBXFileReference; fileEncoding = 4; lastKnownFileType = sourcecode.swift; path = AreaRequest.swift; sourceTree = "<group>"; };
		334F3ACB264C199900A6AC00 /* ProductRequest.swift */ = {isa = PBXFileReference; fileEncoding = 4; lastKnownFileType = sourcecode.swift; path = ProductRequest.swift; sourceTree = "<group>"; };
		334F3ACC264C199900A6AC00 /* CodableDictionary.swift */ = {isa = PBXFileReference; fileEncoding = 4; lastKnownFileType = sourcecode.swift; path = CodableDictionary.swift; sourceTree = "<group>"; };
		334F3ACD264C199900A6AC00 /* ProductListRequest.swift */ = {isa = PBXFileReference; fileEncoding = 4; lastKnownFileType = sourcecode.swift; path = ProductListRequest.swift; sourceTree = "<group>"; };
		334F3ACE264C199900A6AC00 /* CustomerActionRequest.swift */ = {isa = PBXFileReference; fileEncoding = 4; lastKnownFileType = sourcecode.swift; path = CustomerActionRequest.swift; sourceTree = "<group>"; };
		337A47352654F995000DC613 /* OperationBodyRequest.swift */ = {isa = PBXFileReference; lastKnownFileType = sourcecode.swift; path = OperationBodyRequest.swift; sourceTree = "<group>"; };
		337A473926550FDA000DC613 /* CustomFields.swift */ = {isa = PBXFileReference; lastKnownFileType = sourcecode.swift; path = CustomFields.swift; sourceTree = "<group>"; };
		337A473B265510AA000DC613 /* IDS.swift */ = {isa = PBXFileReference; lastKnownFileType = sourcecode.swift; path = IDS.swift; sourceTree = "<group>"; };
		337A473D265528B5000DC613 /* MBDate.swift */ = {isa = PBXFileReference; lastKnownFileType = sourcecode.swift; path = MBDate.swift; sourceTree = "<group>"; };
		337A473F26553938000DC613 /* Sex.swift */ = {isa = PBXFileReference; lastKnownFileType = sourcecode.swift; path = Sex.swift; sourceTree = "<group>"; };
		337C794F265646230092B580 /* ProductGroupRequest.swift */ = {isa = PBXFileReference; lastKnownFileType = sourcecode.swift; path = ProductGroupRequest.swift; sourceTree = "<group>"; };
		337C7951265646D10092B580 /* OperationBodyRequestType.swift */ = {isa = PBXFileReference; lastKnownFileType = sourcecode.swift; path = OperationBodyRequestType.swift; sourceTree = "<group>"; };
		337C7953265652A80092B580 /* ProductCategoryRequest.swift */ = {isa = PBXFileReference; lastKnownFileType = sourcecode.swift; path = ProductCategoryRequest.swift; sourceTree = "<group>"; };
		337C79552656533F0092B580 /* ViewProductRequest.swift */ = {isa = PBXFileReference; lastKnownFileType = sourcecode.swift; path = ViewProductRequest.swift; sourceTree = "<group>"; };
		337EDF332636DA3F0089559F /* MindboxNotificationService.swift */ = {isa = PBXFileReference; lastKnownFileType = sourcecode.swift; path = MindboxNotificationService.swift; sourceTree = "<group>"; };
		339ACE4F262DAC74003590D2 /* CustomEvent.swift */ = {isa = PBXFileReference; lastKnownFileType = sourcecode.swift; path = CustomEvent.swift; sourceTree = "<group>"; };
		33B1C975265B910F00E293F8 /* SwiftyJSON.swift */ = {isa = PBXFileReference; lastKnownFileType = sourcecode.swift; path = SwiftyJSON.swift; sourceTree = "<group>"; };
		33BEE80C2681EB7700993720 /* NotificationDecoder.swift */ = {isa = PBXFileReference; fileEncoding = 4; lastKnownFileType = sourcecode.swift; path = NotificationDecoder.swift; sourceTree = "<group>"; };
		33BEE8162681EC5F00993720 /* EventRoute.swift */ = {isa = PBXFileReference; fileEncoding = 4; lastKnownFileType = sourcecode.swift; path = EventRoute.swift; sourceTree = "<group>"; };
		33BEE81C2681ED2900993720 /* PushDeliveredEventRoute.swift */ = {isa = PBXFileReference; lastKnownFileType = sourcecode.swift; path = PushDeliveredEventRoute.swift; sourceTree = "<group>"; };
		33C81EA3264145CD00863380 /* TimerManager.swift */ = {isa = PBXFileReference; fileEncoding = 4; lastKnownFileType = sourcecode.swift; path = TimerManager.swift; sourceTree = "<group>"; };
		33D135CD2682240100B6628B /* Logger.swift */ = {isa = PBXFileReference; lastKnownFileType = sourcecode.swift; path = Logger.swift; sourceTree = "<group>"; };
		33E42E5B268323E60046CBCB /* CashdeskRequest.swift */ = {isa = PBXFileReference; lastKnownFileType = sourcecode.swift; path = CashdeskRequest.swift; sourceTree = "<group>"; };
		33EBF0AF264E6283002A35D5 /* SessionManager.swift */ = {isa = PBXFileReference; lastKnownFileType = sourcecode.swift; path = SessionManager.swift; sourceTree = "<group>"; };
		6F1EAA15266A670E007A335B /* ProductListItemsResponse.swift */ = {isa = PBXFileReference; lastKnownFileType = sourcecode.swift; path = ProductListItemsResponse.swift; sourceTree = "<group>"; };
		6FDD143A266F7BD900A50C35 /* ProcessingStatusResponse.swift */ = {isa = PBXFileReference; lastKnownFileType = sourcecode.swift; path = ProcessingStatusResponse.swift; sourceTree = "<group>"; };
		6FDD143C266F7BEB00A50C35 /* ItemResponse.swift */ = {isa = PBXFileReference; lastKnownFileType = sourcecode.swift; path = ItemResponse.swift; sourceTree = "<group>"; };
		6FDD143E266F7BF900A50C35 /* AppliedPromotionResponse.swift */ = {isa = PBXFileReference; lastKnownFileType = sourcecode.swift; path = AppliedPromotionResponse.swift; sourceTree = "<group>"; };
		6FDD1440266F7C0600A50C35 /* AppliedPromotionTypeResponse.swift */ = {isa = PBXFileReference; lastKnownFileType = sourcecode.swift; path = AppliedPromotionTypeResponse.swift; sourceTree = "<group>"; };
		6FDD1442266F7C1600A50C35 /* BalanceTypeReponse.swift */ = {isa = PBXFileReference; lastKnownFileType = sourcecode.swift; path = BalanceTypeReponse.swift; sourceTree = "<group>"; };
		6FDD1444266F7C2200A50C35 /* CouponResponse.swift */ = {isa = PBXFileReference; lastKnownFileType = sourcecode.swift; path = CouponResponse.swift; sourceTree = "<group>"; };
		6FDD1446266F7C2B00A50C35 /* LimitResponse.swift */ = {isa = PBXFileReference; lastKnownFileType = sourcecode.swift; path = LimitResponse.swift; sourceTree = "<group>"; };
		6FDD1448266F7C4E00A50C35 /* LimitTypeResponse.swift */ = {isa = PBXFileReference; lastKnownFileType = sourcecode.swift; path = LimitTypeResponse.swift; sourceTree = "<group>"; };
		6FDD144A266F7C5A00A50C35 /* AmountResponse.swift */ = {isa = PBXFileReference; lastKnownFileType = sourcecode.swift; path = AmountResponse.swift; sourceTree = "<group>"; };
		6FDD144C266F7C6600A50C35 /* AmountTypeResponse.swift */ = {isa = PBXFileReference; lastKnownFileType = sourcecode.swift; path = AmountTypeResponse.swift; sourceTree = "<group>"; };
		6FDD144E266F7C7000A50C35 /* UsedResponse.swift */ = {isa = PBXFileReference; lastKnownFileType = sourcecode.swift; path = UsedResponse.swift; sourceTree = "<group>"; };
		6FDD1450266F7C8000A50C35 /* UsageServiceStatusResponse.swift */ = {isa = PBXFileReference; lastKnownFileType = sourcecode.swift; path = UsageServiceStatusResponse.swift; sourceTree = "<group>"; };
		6FDD1452266F7C8B00A50C35 /* PromotionResponse.swift */ = {isa = PBXFileReference; lastKnownFileType = sourcecode.swift; path = PromotionResponse.swift; sourceTree = "<group>"; };
		6FDD1454266F7C9A00A50C35 /* PromotionTypeResponse.swift */ = {isa = PBXFileReference; lastKnownFileType = sourcecode.swift; path = PromotionTypeResponse.swift; sourceTree = "<group>"; };
		6FDD1456266F7CAB00A50C35 /* PlaceholderResponse.swift */ = {isa = PBXFileReference; lastKnownFileType = sourcecode.swift; path = PlaceholderResponse.swift; sourceTree = "<group>"; };
		6FDD1458266F7CB700A50C35 /* ContentResponse.swift */ = {isa = PBXFileReference; lastKnownFileType = sourcecode.swift; path = ContentResponse.swift; sourceTree = "<group>"; };
		6FDD145A266F7CC300A50C35 /* ContentTypeResponse.swift */ = {isa = PBXFileReference; lastKnownFileType = sourcecode.swift; path = ContentTypeResponse.swift; sourceTree = "<group>"; };
		6FDD145C266F7CCE00A50C35 /* PossibleDiscountsResponse.swift */ = {isa = PBXFileReference; lastKnownFileType = sourcecode.swift; path = PossibleDiscountsResponse.swift; sourceTree = "<group>"; };
		6FDD145E266F7CD900A50C35 /* DiscountResponse.swift */ = {isa = PBXFileReference; lastKnownFileType = sourcecode.swift; path = DiscountResponse.swift; sourceTree = "<group>"; };
		6FDD1460266F7CE300A50C35 /* DiscountAmountTypeResponse.swift */ = {isa = PBXFileReference; lastKnownFileType = sourcecode.swift; path = DiscountAmountTypeResponse.swift; sourceTree = "<group>"; };
		6FDD1462266F7CED00A50C35 /* ProductElementReponse.swift */ = {isa = PBXFileReference; lastKnownFileType = sourcecode.swift; path = ProductElementReponse.swift; sourceTree = "<group>"; };
		6FDD1464266F7CFE00A50C35 /* ItemProductResponse.swift */ = {isa = PBXFileReference; lastKnownFileType = sourcecode.swift; path = ItemProductResponse.swift; sourceTree = "<group>"; };
		8400428B2614C4D100CA17C5 /* NotificationDecoder.swift */ = {isa = PBXFileReference; lastKnownFileType = sourcecode.swift; path = NotificationDecoder.swift; sourceTree = "<group>"; };
		840042902614C65900CA17C5 /* NotificationsPayloads.swift */ = {isa = PBXFileReference; lastKnownFileType = sourcecode.swift; path = NotificationsPayloads.swift; sourceTree = "<group>"; };
		840042A02614CE0000CA17C5 /* ClickNotificationManager.swift */ = {isa = PBXFileReference; lastKnownFileType = sourcecode.swift; path = ClickNotificationManager.swift; sourceTree = "<group>"; };
		840C387025CC1AF200D50183 /* CDEvent+CoreDataClass.swift */ = {isa = PBXFileReference; lastKnownFileType = sourcecode.swift; path = "CDEvent+CoreDataClass.swift"; sourceTree = "<group>"; };
		840C387125CC1AF200D50183 /* CDEvent+CoreDataProperties.swift */ = {isa = PBXFileReference; lastKnownFileType = sourcecode.swift; path = "CDEvent+CoreDataProperties.swift"; sourceTree = "<group>"; };
		840C387725CC7C4300D50183 /* NSManagedObjectContext+.swift */ = {isa = PBXFileReference; lastKnownFileType = sourcecode.swift; path = "NSManagedObjectContext+.swift"; sourceTree = "<group>"; };
		840C387E25CD15C200D50183 /* MockDataBaseLoader.swift */ = {isa = PBXFileReference; lastKnownFileType = sourcecode.swift; path = MockDataBaseLoader.swift; sourceTree = "<group>"; };
		840C388425CD169400D50183 /* DatabaseRepositoryTestCase.swift */ = {isa = PBXFileReference; lastKnownFileType = sourcecode.swift; path = DatabaseRepositoryTestCase.swift; sourceTree = "<group>"; };
		840C38A525D1191000D50183 /* GuaranteedDeliveryManager.swift */ = {isa = PBXFileReference; lastKnownFileType = sourcecode.swift; path = GuaranteedDeliveryManager.swift; sourceTree = "<group>"; };
		840C38AB25D11BB200D50183 /* DeliveryOperation.swift */ = {isa = PBXFileReference; lastKnownFileType = sourcecode.swift; path = DeliveryOperation.swift; sourceTree = "<group>"; };
		840C38B225D133B000D50183 /* GuaranteedDeliveryTestCase.swift */ = {isa = PBXFileReference; lastKnownFileType = sourcecode.swift; path = GuaranteedDeliveryTestCase.swift; sourceTree = "<group>"; };
		840C38B725D13A7D00D50183 /* EventGenerator.swift */ = {isa = PBXFileReference; lastKnownFileType = sourcecode.swift; path = EventGenerator.swift; sourceTree = "<group>"; };
		8410681225ECDC73004701C2 /* DatabaseLoader.swift */ = {isa = PBXFileReference; lastKnownFileType = sourcecode.swift; path = DatabaseLoader.swift; sourceTree = "<group>"; };
		842DE32B25E01B9A002BE5C6 /* PushDelivered.swift */ = {isa = PBXFileReference; lastKnownFileType = sourcecode.swift; path = PushDelivered.swift; sourceTree = "<group>"; };
		843DAA5B26087F3D00CAC489 /* DependencyContainer.swift */ = {isa = PBXFileReference; lastKnownFileType = sourcecode.swift; path = DependencyContainer.swift; sourceTree = "<group>"; };
		846AD39325FF7AC100A59E86 /* LogWriter.swift */ = {isa = PBXFileReference; lastKnownFileType = sourcecode.swift; path = LogWriter.swift; sourceTree = "<group>"; };
		847F57FD25C88BB700147A9A /* HTTPMethod.swift */ = {isa = PBXFileReference; lastKnownFileType = sourcecode.swift; path = HTTPMethod.swift; sourceTree = "<group>"; };
		847F580625C88C7A00147A9A /* NetworkFetcher.swift */ = {isa = PBXFileReference; lastKnownFileType = sourcecode.swift; path = NetworkFetcher.swift; sourceTree = "<group>"; };
		847F580A25C88CAF00147A9A /* Route.swift */ = {isa = PBXFileReference; lastKnownFileType = sourcecode.swift; path = Route.swift; sourceTree = "<group>"; };
		847F580E25C88E8C00147A9A /* MBNetworkFetcher.swift */ = {isa = PBXFileReference; lastKnownFileType = sourcecode.swift; path = MBNetworkFetcher.swift; sourceTree = "<group>"; };
		847F581625C8981E00147A9A /* HTTPURLResponseStatusCodeValidator.swift */ = {isa = PBXFileReference; lastKnownFileType = sourcecode.swift; path = HTTPURLResponseStatusCodeValidator.swift; sourceTree = "<group>"; };
		847F581E25C8A3F500147A9A /* HTTPTypealiases.swift */ = {isa = PBXFileReference; lastKnownFileType = sourcecode.swift; path = HTTPTypealiases.swift; sourceTree = "<group>"; };
		848A89582620C3AE00EDFB6D /* APNSTokenGenerator.swift */ = {isa = PBXFileReference; lastKnownFileType = sourcecode.swift; path = APNSTokenGenerator.swift; sourceTree = "<group>"; };
		848A895D2620C54900EDFB6D /* VersioningTestCase.swift */ = {isa = PBXFileReference; lastKnownFileType = sourcecode.swift; path = VersioningTestCase.swift; sourceTree = "<group>"; };
		84A0CD53260AF8C8004CD91B /* TrackClick.swift */ = {isa = PBXFileReference; lastKnownFileType = sourcecode.swift; path = TrackClick.swift; sourceTree = "<group>"; };
		84A0CD59260B021F004CD91B /* MockFailureNetworkFetcher.swift */ = {isa = PBXFileReference; lastKnownFileType = sourcecode.swift; path = MockFailureNetworkFetcher.swift; sourceTree = "<group>"; };
		84A312AF25DA5CF30096A017 /* BackgroundTaskManagerProxy.swift */ = {isa = PBXFileReference; lastKnownFileType = sourcecode.swift; path = BackgroundTaskManagerProxy.swift; sourceTree = "<group>"; };
		84A312B625DA64C60096A017 /* BGTaskManager.swift */ = {isa = PBXFileReference; lastKnownFileType = sourcecode.swift; path = BGTaskManager.swift; sourceTree = "<group>"; };
		84A312BC25DA651C0096A017 /* UIBackgroundTaskManager.swift */ = {isa = PBXFileReference; lastKnownFileType = sourcecode.swift; path = UIBackgroundTaskManager.swift; sourceTree = "<group>"; };
		84A312C225DA65690096A017 /* BackgroundTaskManagerType.swift */ = {isa = PBXFileReference; lastKnownFileType = sourcecode.swift; path = BackgroundTaskManagerType.swift; sourceTree = "<group>"; };
		84B09FB32611C74400B0A06E /* MockDatabaseRepository.swift */ = {isa = PBXFileReference; lastKnownFileType = sourcecode.swift; path = MockDatabaseRepository.swift; sourceTree = "<group>"; };
		84B625D825C9558E00AB6228 /* MBPersistenceStorage.swift */ = {isa = PBXFileReference; lastKnownFileType = sourcecode.swift; path = MBPersistenceStorage.swift; sourceTree = "<group>"; };
		84B625E325C988FA00AB6228 /* URLValidator.swift */ = {isa = PBXFileReference; lastKnownFileType = sourcecode.swift; path = URLValidator.swift; sourceTree = "<group>"; };
		84B625E825C989C100AB6228 /* UDIDValidator.swift */ = {isa = PBXFileReference; lastKnownFileType = sourcecode.swift; path = UDIDValidator.swift; sourceTree = "<group>"; };
		84B625EF25C98B1200AB6228 /* ValidatorsTestCase.swift */ = {isa = PBXFileReference; lastKnownFileType = sourcecode.swift; path = ValidatorsTestCase.swift; sourceTree = "<group>"; };
		84BAEF8125D54919002E8A26 /* BodyDecoder.swift */ = {isa = PBXFileReference; lastKnownFileType = sourcecode.swift; path = BodyDecoder.swift; sourceTree = "<group>"; };
		84C65E5D25D4FBA3008996FA /* MobileApplicationInstalled.swift */ = {isa = PBXFileReference; lastKnownFileType = sourcecode.swift; path = MobileApplicationInstalled.swift; sourceTree = "<group>"; };
		84C65E6325D4FBBB008996FA /* MobileApplicationInfoUpdated.swift */ = {isa = PBXFileReference; lastKnownFileType = sourcecode.swift; path = MobileApplicationInfoUpdated.swift; sourceTree = "<group>"; };
		84C65E6725D4FE41008996FA /* BodyEncoder.swift */ = {isa = PBXFileReference; lastKnownFileType = sourcecode.swift; path = BodyEncoder.swift; sourceTree = "<group>"; };
		84CC797F25CABB0B00C062BD /* Event.swift */ = {isa = PBXFileReference; lastKnownFileType = sourcecode.swift; path = Event.swift; sourceTree = "<group>"; };
		84CC799225CACF0C00C062BD /* EventRepository.swift */ = {isa = PBXFileReference; lastKnownFileType = sourcecode.swift; path = EventRepository.swift; sourceTree = "<group>"; };
		84CC799625CACF5500C062BD /* MBEventRepository.swift */ = {isa = PBXFileReference; lastKnownFileType = sourcecode.swift; path = MBEventRepository.swift; sourceTree = "<group>"; };
		84CC79A425CAE14200C062BD /* EventRepositoryTestCase.swift */ = {isa = PBXFileReference; lastKnownFileType = sourcecode.swift; path = EventRepositoryTestCase.swift; sourceTree = "<group>"; };
		84CC79AA25CAEBBB00C062BD /* TestEventConfig.plist */ = {isa = PBXFileReference; lastKnownFileType = text.plist.xml; path = TestEventConfig.plist; sourceTree = "<group>"; };
		84D350C725C992900044E4E6 /* IDFAFetcher.swift */ = {isa = PBXFileReference; lastKnownFileType = sourcecode.swift; path = IDFAFetcher.swift; sourceTree = "<group>"; };
		84D350D125C99F320044E4E6 /* IDFVFetcher.swift */ = {isa = PBXFileReference; lastKnownFileType = sourcecode.swift; path = IDFVFetcher.swift; sourceTree = "<group>"; };
		84DC49CB25D1832300D5D758 /* EventWrapper.swift */ = {isa = PBXFileReference; lastKnownFileType = sourcecode.swift; path = EventWrapper.swift; sourceTree = "<group>"; };
		84DC4A0125D27D0500D5D758 /* UNAuthorizationStatusProviding.swift */ = {isa = PBXFileReference; lastKnownFileType = sourcecode.swift; path = UNAuthorizationStatusProviding.swift; sourceTree = "<group>"; };
		84DC4A0625D27D6000D5D758 /* UNAuthorizationStatusProvider.swift */ = {isa = PBXFileReference; lastKnownFileType = sourcecode.swift; path = UNAuthorizationStatusProvider.swift; sourceTree = "<group>"; };
		84DEE8A825CC031200C98CC7 /* MBDatabase.xcdatamodel */ = {isa = PBXFileReference; lastKnownFileType = wrapper.xcdatamodel; path = MBDatabase.xcdatamodel; sourceTree = "<group>"; };
		84DEE8AC25CC036A00C98CC7 /* MBDatabaseRepository.swift */ = {isa = PBXFileReference; lastKnownFileType = sourcecode.swift; path = MBDatabaseRepository.swift; sourceTree = "<group>"; };
		84DEE8B025CC042A00C98CC7 /* MBDatabaseError.swift */ = {isa = PBXFileReference; lastKnownFileType = sourcecode.swift; path = MBDatabaseError.swift; sourceTree = "<group>"; };
		84DFB33A25FA23F500A0FCE1 /* GuaranteedDeliveryManager+State.swift */ = {isa = PBXFileReference; lastKnownFileType = sourcecode.swift; path = "GuaranteedDeliveryManager+State.swift"; sourceTree = "<group>"; };
		84E1D6A8261D8D54002BF03A /* DatabaseLoaderTest.swift */ = {isa = PBXFileReference; lastKnownFileType = sourcecode.swift; path = DatabaseLoaderTest.swift; sourceTree = "<group>"; };
		84E1D6DE261D9B19002BF03A /* LogCategory.swift */ = {isa = PBXFileReference; lastKnownFileType = sourcecode.swift; path = LogCategory.swift; sourceTree = "<group>"; };
		84E1D6E2261D9B2B002BF03A /* LogLevel.swift */ = {isa = PBXFileReference; lastKnownFileType = sourcecode.swift; path = LogLevel.swift; sourceTree = "<group>"; };
		84EAEDFB25C8B18B00726063 /* DeviceModelHelper.swift */ = {isa = PBXFileReference; lastKnownFileType = sourcecode.swift; path = DeviceModelHelper.swift; sourceTree = "<group>"; };
		84ECB42D25D27EF100DA8AC9 /* MockUNAuthorizationStatusProvider.swift */ = {isa = PBXFileReference; lastKnownFileType = sourcecode.swift; path = MockUNAuthorizationStatusProvider.swift; sourceTree = "<group>"; };
		84F565202628304A00269FD6 /* TrackVisit.swift */ = {isa = PBXFileReference; lastKnownFileType = sourcecode.swift; path = TrackVisit.swift; sourceTree = "<group>"; };
		84F5655D2628434D00269FD6 /* TrackVisitManager.swift */ = {isa = PBXFileReference; lastKnownFileType = sourcecode.swift; path = TrackVisitManager.swift; sourceTree = "<group>"; };
		84F705362611F873009C7A07 /* MBPersistentContainer.swift */ = {isa = PBXFileReference; lastKnownFileType = sourcecode.swift; path = MBPersistentContainer.swift; sourceTree = "<group>"; };
		84F7053A26120199009C7A07 /* Constants.swift */ = {isa = PBXFileReference; lastKnownFileType = sourcecode.swift; path = Constants.swift; sourceTree = "<group>"; };
		84FCD3B425CA0FD300D1E574 /* MockPersistenceStorage.swift */ = {isa = PBXFileReference; fileEncoding = 4; lastKnownFileType = sourcecode.swift; path = MockPersistenceStorage.swift; sourceTree = "<group>"; };
		84FCD3B825CA109E00D1E574 /* MockNetworkFetcher.swift */ = {isa = PBXFileReference; lastKnownFileType = sourcecode.swift; path = MockNetworkFetcher.swift; sourceTree = "<group>"; };
		84FCD3BC25CA10F600D1E574 /* SuccessResponse.json */ = {isa = PBXFileReference; fileEncoding = 4; lastKnownFileType = text.json; path = SuccessResponse.json; sourceTree = "<group>"; };
		B33127AE2760C53700CF747E /* Package.swift */ = {isa = PBXFileReference; lastKnownFileType = sourcecode.swift; path = Package.swift; sourceTree = SOURCE_ROOT; };
		B36D57842696E59400FEDFD6 /* RetailOrderStatisticsResponse.swift */ = {isa = PBXFileReference; fileEncoding = 4; lastKnownFileType = sourcecode.swift; path = RetailOrderStatisticsResponse.swift; sourceTree = "<group>"; };
		B3A6254B2689F83100B6A3B7 /* PersonalOffersResponse.swift */ = {isa = PBXFileReference; lastKnownFileType = sourcecode.swift; path = PersonalOffersResponse.swift; sourceTree = "<group>"; };
		B3A6254F2689F8B600B6A3B7 /* BenefitResponse.swift */ = {isa = PBXFileReference; lastKnownFileType = sourcecode.swift; path = BenefitResponse.swift; sourceTree = "<group>"; };
		B3A625552689FDD400B6A3B7 /* BalanceResponse.swift */ = {isa = PBXFileReference; lastKnownFileType = sourcecode.swift; path = BalanceResponse.swift; sourceTree = "<group>"; };
		B3A6255B268A025600B6A3B7 /* NearestExpirationResponse.swift */ = {isa = PBXFileReference; lastKnownFileType = sourcecode.swift; path = NearestExpirationResponse.swift; sourceTree = "<group>"; };
		B3A6255F268A052B00B6A3B7 /* PromoActionsResponse.swift */ = {isa = PBXFileReference; lastKnownFileType = sourcecode.swift; path = PromoActionsResponse.swift; sourceTree = "<group>"; };
		B3E02416269724C6003B7CD5 /* UnknownDecodable.swift */ = {isa = PBXFileReference; lastKnownFileType = sourcecode.swift; path = UnknownDecodable.swift; sourceTree = "<group>"; };
		B3F4F97B268EEA950092EC3C /* StatusResponse.swift */ = {isa = PBXFileReference; fileEncoding = 4; lastKnownFileType = sourcecode.swift; path = StatusResponse.swift; sourceTree = "<group>"; };
		B3F4F97F268EEAC90092EC3C /* AmountBenefisTypeResponse.swift */ = {isa = PBXFileReference; fileEncoding = 4; lastKnownFileType = sourcecode.swift; path = AmountBenefisTypeResponse.swift; sourceTree = "<group>"; };
		B3F4F980268EEAC90092EC3C /* AmountBenefitsResponse.swift */ = {isa = PBXFileReference; fileEncoding = 4; lastKnownFileType = sourcecode.swift; path = AmountBenefitsResponse.swift; sourceTree = "<group>"; };
		B3F4F985268EEADE0092EC3C /* LimitBenefitsResponse.swift */ = {isa = PBXFileReference; fileEncoding = 4; lastKnownFileType = sourcecode.swift; path = LimitBenefitsResponse.swift; sourceTree = "<group>"; };
		B3F4F989268EEB360092EC3C /* PeriodTypeResponse.swift */ = {isa = PBXFileReference; fileEncoding = 4; lastKnownFileType = sourcecode.swift; path = PeriodTypeResponse.swift; sourceTree = "<group>"; };
		B3F4F98D268EEB4B0092EC3C /* LimitBenefitsResponse.swift */ = {isa = PBXFileReference; fileEncoding = 4; lastKnownFileType = sourcecode.swift; path = LimitBenefitsResponse.swift; sourceTree = "<group>"; };
/* End PBXFileReference section */

/* Begin PBXFrameworksBuildPhase section */
		313B232D25ADEA0F00A1CB72 /* Frameworks */ = {
			isa = PBXFrameworksBuildPhase;
			buildActionMask = 2147483647;
			files = (
			);
			runOnlyForDeploymentPostprocessing = 0;
		};
		313B233625ADEA0F00A1CB72 /* Frameworks */ = {
			isa = PBXFrameworksBuildPhase;
			buildActionMask = 2147483647;
			files = (
				313B233A25ADEA0F00A1CB72 /* Mindbox.framework in Frameworks */,
			);
			runOnlyForDeploymentPostprocessing = 0;
		};
		3333C1952681D3CF00B60D84 /* Frameworks */ = {
			isa = PBXFrameworksBuildPhase;
			buildActionMask = 2147483647;
			files = (
			);
			runOnlyForDeploymentPostprocessing = 0;
		};
		3333C19D2681D3CF00B60D84 /* Frameworks */ = {
			isa = PBXFrameworksBuildPhase;
			buildActionMask = 2147483647;
			files = (
				3333C1A12681D3CF00B60D84 /* MindboxNotifications.framework in Frameworks */,
			);
			runOnlyForDeploymentPostprocessing = 0;
		};
/* End PBXFrameworksBuildPhase section */

/* Begin PBXGroup section */
		313B232625ADEA0F00A1CB72 = {
			isa = PBXGroup;
			children = (
				B33127AE2760C53700CF747E /* Package.swift */,
				313B233225ADEA0F00A1CB72 /* Mindbox */,
				313B233D25ADEA0F00A1CB72 /* MindboxTests */,
				3333C1992681D3CF00B60D84 /* MindboxNotifications */,
				3333C1A42681D3CF00B60D84 /* MindboxNotificationsTests */,
				313B233125ADEA0F00A1CB72 /* Products */,
			);
			sourceTree = "<group>";
		};
		313B233125ADEA0F00A1CB72 /* Products */ = {
			isa = PBXGroup;
			children = (
				313B233025ADEA0F00A1CB72 /* Mindbox.framework */,
				313B233925ADEA0F00A1CB72 /* MindboxTests.xctest */,
				3333C1982681D3CF00B60D84 /* MindboxNotifications.framework */,
				3333C1A02681D3CF00B60D84 /* MindboxNotificationsTests.xctest */,
			);
			name = Products;
			sourceTree = "<group>";
		};
		313B233225ADEA0F00A1CB72 /* Mindbox */ = {
			isa = PBXGroup;
			children = (
				313B233325ADEA0F00A1CB72 /* Mindbox.h */,
				313B233425ADEA0F00A1CB72 /* Info.plist */,
				314B38FC25AEE8B200E947B9 /* MBConfiguration.swift */,
				3191C2A525ADFD8000E7D6B9 /* Mindbox.swift */,
				334F3A65264AA18500A6AC00 /* MindboxAppDelegate.swift */,
				31A20D4D25B6EFB600AAA0A3 /* MindboxDelegate.swift */,
				334F3A64264AA18500A6AC00 /* MindboxSceneDelegate.swift */,
				8400429F2614CDED00CA17C5 /* ClickNotificationManager */,
				314B38FE25AEE95D00E947B9 /* CoreController */,
				84DEE8A625CC02AF00C98CC7 /* Database */,
				317054C025AEF81900AE624C /* DI */,
				840C38A425D118B900D50183 /* GuaranteedDeliveryManager */,
				84CC797E25CABABB00C062BD /* Model */,
				847F57FC25C88BA600147A9A /* Network */,
				84B625D425C94F6F00AB6228 /* NetworkRepository */,
				31A20D4225B6B6D700AAA0A3 /* PersistenceStorage */,
				33EBF0AE264E6269002A35D5 /* SessionManager */,
				84F5655C2628433900269FD6 /* TrackVisitManager */,
				31A20D4A25B6E09900AAA0A3 /* Utilities */,
				84B625E725C989B100AB6228 /* Validators */,
			);
			path = Mindbox;
			sourceTree = "<group>";
		};
		313B233D25ADEA0F00A1CB72 /* MindboxTests */ = {
			isa = PBXGroup;
			children = (
				848A895C2620C53900EDFB6D /* Versioning */,
				840C38B625D13A6800D50183 /* Helpers */,
				840C38AF25D12E7800D50183 /* GuaranteedDelivery */,
				840C387D25CD15B100D50183 /* Database */,
				84CC79A325CAE12400C062BD /* EventRepository */,
				84FCD3B325CA0FD300D1E574 /* Mock */,
				84B625F525C98EE000AB6228 /* DI */,
				84B625EE25C98A8000AB6228 /* Validators */,
				31ED2DEB25C444C400301FAD /* MBConfigurationTestCase.swift */,
				313B233E25ADEA0F00A1CB72 /* MindboxTests.swift */,
				84DC49D525D185A600D5D758 /* Supporting Files */,
				313B234025ADEA0F00A1CB72 /* Info.plist */,
			);
			path = MindboxTests;
			sourceTree = "<group>";
		};
		314B38FE25AEE95D00E947B9 /* CoreController */ = {
			isa = PBXGroup;
			children = (
				33C81EA3264145CD00863380 /* TimerManager.swift */,
				314B38FF25AEE96F00E947B9 /* CoreController.swift */,
			);
			path = CoreController;
			sourceTree = "<group>";
		};
		317054C025AEF81900AE624C /* DI */ = {
			isa = PBXGroup;
			children = (
				317054C325AEF88E00AE624C /* DependencyProvider.swift */,
				843DAA5B26087F3D00CAC489 /* DependencyContainer.swift */,
			);
			path = DI;
			sourceTree = "<group>";
		};
		317054CC25AF191100AE624C /* Logger */ = {
			isa = PBXGroup;
			children = (
				317054CD25AF191F00AE624C /* Logger.swift */,
				84E1D6E2261D9B2B002BF03A /* LogLevel.swift */,
				84E1D6DE261D9B19002BF03A /* LogCategory.swift */,
				846AD39325FF7AC100A59E86 /* LogWriter.swift */,
				317054D525B01BDD00AE624C /* LogManager.swift */,
			);
			path = Logger;
			sourceTree = "<group>";
		};
		31A20D4225B6B6D700AAA0A3 /* PersistenceStorage */ = {
			isa = PBXGroup;
			children = (
				317054CA25AF189800AE624C /* PersistenceStorage.swift */,
				84B625D825C9558E00AB6228 /* MBPersistenceStorage.swift */,
			);
			path = PersistenceStorage;
			sourceTree = "<group>";
		};
		31A20D4A25B6E09900AAA0A3 /* Utilities */ = {
			isa = PBXGroup;
			children = (
				33BEE80C2681EB7700993720 /* NotificationDecoder.swift */,
				317054CC25AF191100AE624C /* Logger */,
				84BAB89B260231E800D694D0 /* IDFetcher */,
				31A20D4B25B6E0D700AAA0A3 /* MindboxErrors.swift */,
				84FCD37D25C9FCF100D1E574 /* UtilitiesFetcher */,
				84DC4A0525D27D1500D5D758 /* UNAuthorizationStatusProviding */,
				84BAEF8525D5492B002E8A26 /* Body+ */,
				84F7053A26120199009C7A07 /* Constants.swift */,
				3328FE4126303F2F000A30D0 /* String+Regex.swift */,
			);
			path = Utilities;
			sourceTree = "<group>";
		};
		3333C1992681D3CF00B60D84 /* MindboxNotifications */ = {
			isa = PBXGroup;
			children = (
				3333C1B02681D3FF00B60D84 /* Network */,
				337EDF332636DA3F0089559F /* MindboxNotificationService.swift */,
				3333C19A2681D3CF00B60D84 /* MindboxNotifications.h */,
				3333C19B2681D3CF00B60D84 /* Info.plist */,
			);
			path = MindboxNotifications;
			sourceTree = "<group>";
		};
		3333C1A42681D3CF00B60D84 /* MindboxNotificationsTests */ = {
			isa = PBXGroup;
			children = (
				3333C1A52681D3CF00B60D84 /* MindboxNotificationsTests.swift */,
				3333C1A72681D3CF00B60D84 /* Info.plist */,
			);
			path = MindboxNotificationsTests;
			sourceTree = "<group>";
		};
		3333C1B02681D3FF00B60D84 /* Network */ = {
			isa = PBXGroup;
			children = (
				3333C1B72681DC0500B60D84 /* DeliveryService.swift */,
				3333C1BB2681DE0900B60D84 /* DeviceModelHelper.swift */,
				3333C1B52681D69700B60D84 /* MBConfiguration.swift */,
				3333C1B92681DC4B00B60D84 /* MBUtilitiesFetcher.swift */,
				3333C1C32681E64F00B60D84 /* NetworkService.swift */,
				33BEE81C2681ED2900993720 /* PushDeliveredEventRoute.swift */,
				3333C1C92681E74A00B60D84 /* Route.swift */,
				3333C1BE2681DE6C00B60D84 /* Model */,
				3333C1D22681E85600B60D84 /* Types */,
				33D135CD2682240100B6628B /* Logger.swift */,
			);
			path = Network;
			sourceTree = "<group>";
		};
		3333C1BE2681DE6C00B60D84 /* Model */ = {
			isa = PBXGroup;
			children = (
				3333C1E42681EEEF00B60D84 /* URLRequestBuilder.swift */,
				3333C1E22681EEA800B60D84 /* Event.swift */,
				3333C1CD2681E83200B60D84 /* Body+ */,
				3333C1CB2681E76000B60D84 /* EventWrapper.swift */,
				3333C1C12681E59900B60D84 /* DeliveryOperation.swift */,
				840042902614C65900CA17C5 /* NotificationsPayloads.swift */,
				8400428B2614C4D100CA17C5 /* NotificationDecoder.swift */,
				842DE32B25E01B9A002BE5C6 /* PushDelivered.swift */,
				3333C1B12681D42000B60D84 /* Payload.swift */,
				3333C1B32681D43C00B60D84 /* ImageFormat.swift */,
			);
			path = Model;
			sourceTree = "<group>";
		};
		3333C1CD2681E83200B60D84 /* Body+ */ = {
			isa = PBXGroup;
			children = (
				3333C1CF2681E83200B60D84 /* BodyEncoder.swift */,
				3333C1CE2681E83200B60D84 /* BodyDecoder.swift */,
			);
			path = "Body+";
			sourceTree = "<group>";
		};
		3333C1D22681E85600B60D84 /* Types */ = {
			isa = PBXGroup;
			children = (
				3333C1D42681E85600B60D84 /* ErrorKey.swift */,
				3333C1D52681E85600B60D84 /* HTTPTypealiases.swift */,
				3333C1D32681E85600B60D84 /* HTTPMethod.swift */,
			);
			path = Types;
			sourceTree = "<group>";
		};
		3333C1DF2681EA4C00B60D84 /* NotificationPayload */ = {
			isa = PBXGroup;
			children = (
				3333C1E02681EA4C00B60D84 /* NotificationsPayloads.swift */,
			);
			path = NotificationPayload;
			sourceTree = "<group>";
		};
		3337E699265FA559006949EB /* Response */ = {
			isa = PBXGroup;
			children = (
				B3F4F98D268EEB4B0092EC3C /* LimitBenefitsResponse.swift */,
				B3F4F989268EEB360092EC3C /* PeriodTypeResponse.swift */,
				B3F4F985268EEADE0092EC3C /* LimitBenefitsResponse.swift */,
				B3F4F97F268EEAC90092EC3C /* AmountBenefisTypeResponse.swift */,
				B3F4F980268EEAC90092EC3C /* AmountBenefitsResponse.swift */,
				B36D57842696E59400FEDFD6 /* RetailOrderStatisticsResponse.swift */,
				B3F4F97B268EEA950092EC3C /* StatusResponse.swift */,
				6FDD144A266F7C5A00A50C35 /* AmountResponse.swift */,
				6FDD144C266F7C6600A50C35 /* AmountTypeResponse.swift */,
				6FDD143E266F7BF900A50C35 /* AppliedPromotionResponse.swift */,
				6FDD1440266F7C0600A50C35 /* AppliedPromotionTypeResponse.swift */,
				33072F2D2664C24F001F1AB2 /* AreaResponse.swift */,
				6FDD1442266F7C1600A50C35 /* BalanceTypeReponse.swift */,
				B3A625552689FDD400B6A3B7 /* BalanceResponse.swift */,
				B3A6255B268A025600B6A3B7 /* NearestExpirationResponse.swift */,
				6FDD1458266F7CB700A50C35 /* ContentResponse.swift */,
				6FDD145A266F7CC300A50C35 /* ContentTypeResponse.swift */,
				6FDD1444266F7C2200A50C35 /* CouponResponse.swift */,
				3337E6A82664C16A006949EB /* CustomerResponse.swift */,
				33072F3B2664C713001F1AB2 /* CustomerSegmentationsResponse.swift */,
				6FDD1460266F7CE300A50C35 /* DiscountAmountTypeResponse.swift */,
				33072F3D2664C7B5001F1AB2 /* DiscountCardResponse.swift */,
				6FDD145E266F7CD900A50C35 /* DiscountResponse.swift */,
				33072F432664CC6C001F1AB2 /* IssuedPointOfContactResponse.swift */,
				6FDD1464266F7CFE00A50C35 /* ItemProductResponse.swift */,
				6FDD143C266F7BEB00A50C35 /* ItemResponse.swift */,
				6FDD1446266F7C2B00A50C35 /* LimitResponse.swift */,
				6FDD1448266F7C4E00A50C35 /* LimitTypeResponse.swift */,
				33072F392664C5CB001F1AB2 /* ManufacturerResponse.swift */,
				6FDD1456266F7CAB00A50C35 /* PlaceholderResponse.swift */,
				33072F472664CCBA001F1AB2 /* PoolResponse.swift */,
				6FDD145C266F7CCE00A50C35 /* PossibleDiscountsResponse.swift */,
				6FDD143A266F7BD900A50C35 /* ProcessingStatusResponse.swift */,
				6FDD1462266F7CED00A50C35 /* ProductElementReponse.swift */,
				33072F3F2664CB08001F1AB2 /* ProductGroupResponse.swift */,
				6F1EAA15266A670E007A335B /* ProductListItemsResponse.swift */,
				33072F312664C357001F1AB2 /* ProductListResponse.swift */,
				33072F332664C3E1001F1AB2 /* ProductResponse.swift */,
				33072F412664CB81001F1AB2 /* PromoCodeResponse.swift */,
				6FDD1452266F7C8B00A50C35 /* PromotionResponse.swift */,
				6FDD1454266F7C9A00A50C35 /* PromotionTypeResponse.swift */,
				33072F372664C577001F1AB2 /* RecommendationResponse.swift */,
				33072F2F2664C2E4001F1AB2 /* SubscriptionResponse.swift */,
				6FDD1450266F7C8000A50C35 /* UsageServiceStatusResponse.swift */,
				33072F452664CC9A001F1AB2 /* UsedPointOfContactResponse.swift */,
				6FDD144E266F7C7000A50C35 /* UsedResponse.swift */,
				B3A6255F268A052B00B6A3B7 /* PromoActionsResponse.swift */,
				B3A6254B2689F83100B6A3B7 /* PersonalOffersResponse.swift */,
				B3A6254F2689F8B600B6A3B7 /* BenefitResponse.swift */,
			);
			path = Response;
			sourceTree = "<group>";
		};
		3337E69A265FA567006949EB /* Helpers */ = {
			isa = PBXGroup;
			children = (
				33B1C975265B910F00E293F8 /* SwiftyJSON.swift */,
				B3E02416269724C6003B7CD5 /* UnknownDecodable.swift */,
			);
			path = Helpers;
			sourceTree = "<group>";
		};
		3337E69B265FA5B1006949EB /* Errors */ = {
			isa = PBXGroup;
			children = (
				3337E69C265FA5BD006949EB /* ValidationError.swift */,
				3337E69E265FA649006949EB /* ProtocolError.swift */,
			);
			path = Errors;
			sourceTree = "<group>";
		};
		334F3AAD264C199900A6AC00 /* Request */ = {
			isa = PBXGroup;
			children = (
				334F3ACA264C199900A6AC00 /* AreaRequest.swift */,
				334F3ABE264C199900A6AC00 /* CatalogProductListRequest.swift */,
				330D8CCC26579581005106D5 /* Channel.swift */,
				334F3AB9264C199900A6AC00 /* CouponRequest.swift */,
				334F3ACE264C199900A6AC00 /* CustomerActionRequest.swift */,
				334F3AC1264C199900A6AC00 /* CustomerRequest.swift */,
				334F3AC2264C199900A6AC00 /* DiscountCardRequest.swift */,
				334F3AC6264C199900A6AC00 /* DiscountPromoCodeRequest.swift */,
				334F3AC7264C199900A6AC00 /* DiscountRequest.swift */,
				330D8CCA26579521005106D5 /* DiscountTypeRequest.swift */,
				334F3ABF264C199900A6AC00 /* ItemRequest.swift */,
				334F3AC9264C199900A6AC00 /* LineRequest.swift */,
				334F3AC0264C199900A6AC00 /* OrderRequest.swift */,
				334F3AC8264C199900A6AC00 /* PoolRequest.swift */,
				337C7953265652A80092B580 /* ProductCategoryRequest.swift */,
				337C794F265646230092B580 /* ProductGroupRequest.swift */,
				334F3ACD264C199900A6AC00 /* ProductListRequest.swift */,
				334F3ACB264C199900A6AC00 /* ProductRequest.swift */,
				334F3AB8264C199900A6AC00 /* PromoCodeRequest.swift */,
				334F3AC3264C199900A6AC00 /* RequestedPromotionRequest.swift */,
				334F3AC5264C199900A6AC00 /* SegmentationRequest.swift */,
				334F3AC4264C199900A6AC00 /* SubscriptionRequest.swift */,
				334F3AB6264C199900A6AC00 /* SubViewProductRequest.swift */,
				334F3AB7264C199900A6AC00 /* ViewProductCategoryRequest.swift */,
				337C79552656533F0092B580 /* ViewProductRequest.swift */,
				33072F352664C4D7001F1AB2 /* RecommendationRequest.swift */,
				33E42E5B268323E60046CBCB /* CashdeskRequest.swift */,
			);
			path = Request;
			sourceTree = "<group>";
		};
		337A473826550EEB000DC613 /* Common */ = {
			isa = PBXGroup;
			children = (
				334F3ACC264C199900A6AC00 /* CodableDictionary.swift */,
				337A473926550FDA000DC613 /* CustomFields.swift */,
				337A473B265510AA000DC613 /* IDS.swift */,
				337A473D265528B5000DC613 /* MBDate.swift */,
				337A473F26553938000DC613 /* Sex.swift */,
			);
			path = Common;
			sourceTree = "<group>";
		};
		33EBF0AE264E6269002A35D5 /* SessionManager */ = {
			isa = PBXGroup;
			children = (
				33EBF0AF264E6283002A35D5 /* SessionManager.swift */,
			);
			path = SessionManager;
			sourceTree = "<group>";
		};
		8400429F2614CDED00CA17C5 /* ClickNotificationManager */ = {
			isa = PBXGroup;
			children = (
				840042A02614CE0000CA17C5 /* ClickNotificationManager.swift */,
			);
			path = ClickNotificationManager;
			sourceTree = "<group>";
		};
		840C386525CC1A5300D50183 /* Entities */ = {
			isa = PBXGroup;
			children = (
				840C387025CC1AF200D50183 /* CDEvent+CoreDataClass.swift */,
				840C387125CC1AF200D50183 /* CDEvent+CoreDataProperties.swift */,
			);
			path = Entities;
			sourceTree = "<group>";
		};
		840C387625CC7C3800D50183 /* Extensions */ = {
			isa = PBXGroup;
			children = (
				840C387725CC7C4300D50183 /* NSManagedObjectContext+.swift */,
			);
			path = Extensions;
			sourceTree = "<group>";
		};
		840C387D25CD15B100D50183 /* Database */ = {
			isa = PBXGroup;
			children = (
				840C388425CD169400D50183 /* DatabaseRepositoryTestCase.swift */,
				840C387E25CD15C200D50183 /* MockDataBaseLoader.swift */,
				84B09FB32611C74400B0A06E /* MockDatabaseRepository.swift */,
				84E1D6A8261D8D54002BF03A /* DatabaseLoaderTest.swift */,
			);
			path = Database;
			sourceTree = "<group>";
		};
		840C38A425D118B900D50183 /* GuaranteedDeliveryManager */ = {
			isa = PBXGroup;
			children = (
				840C38A525D1191000D50183 /* GuaranteedDeliveryManager.swift */,
				84DFB33A25FA23F500A0FCE1 /* GuaranteedDeliveryManager+State.swift */,
				840C38AB25D11BB200D50183 /* DeliveryOperation.swift */,
				84A312B325DA64B80096A017 /* Background */,
			);
			path = GuaranteedDeliveryManager;
			sourceTree = "<group>";
		};
		840C38AF25D12E7800D50183 /* GuaranteedDelivery */ = {
			isa = PBXGroup;
			children = (
				840C38B225D133B000D50183 /* GuaranteedDeliveryTestCase.swift */,
			);
			path = GuaranteedDelivery;
			sourceTree = "<group>";
		};
		840C38B625D13A6800D50183 /* Helpers */ = {
			isa = PBXGroup;
			children = (
				840C38B725D13A7D00D50183 /* EventGenerator.swift */,
				848A89582620C3AE00EDFB6D /* APNSTokenGenerator.swift */,
			);
			path = Helpers;
			sourceTree = "<group>";
		};
		847F57FC25C88BA600147A9A /* Network */ = {
			isa = PBXGroup;
			children = (
				847F582C25C8AE7F00147A9A /* Helpers */,
				847F582B25C8AE4B00147A9A /* Abstract */,
				847F582825C8AE1D00147A9A /* Validators */,
				847F582425C8AE0100147A9A /* Types */,
				847F580E25C88E8C00147A9A /* MBNetworkFetcher.swift */,
			);
			path = Network;
			sourceTree = "<group>";
		};
		847F582425C8AE0100147A9A /* Types */ = {
			isa = PBXGroup;
			children = (
				317054DE25B01BDD00AE624C /* ErrorKey.swift */,
				847F581E25C8A3F500147A9A /* HTTPTypealiases.swift */,
				847F57FD25C88BB700147A9A /* HTTPMethod.swift */,
			);
			path = Types;
			sourceTree = "<group>";
		};
		847F582825C8AE1D00147A9A /* Validators */ = {
			isa = PBXGroup;
			children = (
				847F581625C8981E00147A9A /* HTTPURLResponseStatusCodeValidator.swift */,
			);
			path = Validators;
			sourceTree = "<group>";
		};
		847F582B25C8AE4B00147A9A /* Abstract */ = {
			isa = PBXGroup;
			children = (
				847F580A25C88CAF00147A9A /* Route.swift */,
				847F580625C88C7A00147A9A /* NetworkFetcher.swift */,
			);
			path = Abstract;
			sourceTree = "<group>";
		};
		847F582C25C8AE7F00147A9A /* Helpers */ = {
			isa = PBXGroup;
			children = (
				3333C1DD2681E9F300B60D84 /* URLRequestBuilder.swift */,
				84EAEDFB25C8B18B00726063 /* DeviceModelHelper.swift */,
			);
			path = Helpers;
			sourceTree = "<group>";
		};
		848A895C2620C53900EDFB6D /* Versioning */ = {
			isa = PBXGroup;
			children = (
				848A895D2620C54900EDFB6D /* VersioningTestCase.swift */,
			);
			path = Versioning;
			sourceTree = "<group>";
		};
		84A312B325DA64B80096A017 /* Background */ = {
			isa = PBXGroup;
			children = (
				84A312C225DA65690096A017 /* BackgroundTaskManagerType.swift */,
				84A312AF25DA5CF30096A017 /* BackgroundTaskManagerProxy.swift */,
				84A312BC25DA651C0096A017 /* UIBackgroundTaskManager.swift */,
				84A312B625DA64C60096A017 /* BGTaskManager.swift */,
			);
			path = Background;
			sourceTree = "<group>";
		};
		84B625D425C94F6F00AB6228 /* NetworkRepository */ = {
			isa = PBXGroup;
			children = (
				84CC798525CACAAA00C062BD /* Event */,
			);
			path = NetworkRepository;
			sourceTree = "<group>";
		};
		84B625E725C989B100AB6228 /* Validators */ = {
			isa = PBXGroup;
			children = (
				84B625E325C988FA00AB6228 /* URLValidator.swift */,
				84B625E825C989C100AB6228 /* UDIDValidator.swift */,
			);
			path = Validators;
			sourceTree = "<group>";
		};
		84B625EE25C98A8000AB6228 /* Validators */ = {
			isa = PBXGroup;
			children = (
				84B625EF25C98B1200AB6228 /* ValidatorsTestCase.swift */,
			);
			path = Validators;
			sourceTree = "<group>";
		};
		84B625F525C98EE000AB6228 /* DI */ = {
			isa = PBXGroup;
			children = (
				3132DFF525C2A811007FE358 /* TestDependencyProvider.swift */,
			);
			path = DI;
			sourceTree = "<group>";
		};
		84BAB89B260231E800D694D0 /* IDFetcher */ = {
			isa = PBXGroup;
			children = (
				84D350C725C992900044E4E6 /* IDFAFetcher.swift */,
				84D350D125C99F320044E4E6 /* IDFVFetcher.swift */,
			);
			path = IDFetcher;
			sourceTree = "<group>";
		};
		84BAEF8525D5492B002E8A26 /* Body+ */ = {
			isa = PBXGroup;
			children = (
				84C65E6725D4FE41008996FA /* BodyEncoder.swift */,
				84BAEF8125D54919002E8A26 /* BodyDecoder.swift */,
			);
			path = "Body+";
			sourceTree = "<group>";
		};
		84C65E5B25D4FB71008996FA /* Bodies */ = {
			isa = PBXGroup;
			children = (
				84F565202628304A00269FD6 /* TrackVisit.swift */,
				84C65E5D25D4FBA3008996FA /* MobileApplicationInstalled.swift */,
				84C65E6325D4FBBB008996FA /* MobileApplicationInfoUpdated.swift */,
				84A0CD53260AF8C8004CD91B /* TrackClick.swift */,
				339ACE4F262DAC74003590D2 /* CustomEvent.swift */,
			);
			path = Bodies;
			sourceTree = "<group>";
		};
		84CC797E25CABABB00C062BD /* Model */ = {
			isa = PBXGroup;
			children = (
				3333C1DF2681EA4C00B60D84 /* NotificationPayload */,
				3337E6A2265FAB39006949EB /* BaseResponse.swift */,
				84CC797F25CABB0B00C062BD /* Event.swift */,
				317054D825B01BDD00AE624C /* MindboxError.swift */,
				337A47352654F995000DC613 /* OperationBodyRequest.swift */,
				337C7951265646D10092B580 /* OperationBodyRequestType.swift */,
				3337E6A42660D878006949EB /* OperationResponse.swift */,
				3333D7BD265E56F2004279B0 /* OperationResponseType.swift */,
				3337E6A0265FA99F006949EB /* Status.swift */,
				84C65E5B25D4FB71008996FA /* Bodies */,
				337A473826550EEB000DC613 /* Common */,
				3337E69B265FA5B1006949EB /* Errors */,
				3337E69A265FA567006949EB /* Helpers */,
				334F3AAD264C199900A6AC00 /* Request */,
				3337E699265FA559006949EB /* Response */,
			);
			path = Model;
			sourceTree = "<group>";
		};
		84CC798525CACAAA00C062BD /* Event */ = {
			isa = PBXGroup;
			children = (
				33BEE8162681EC5F00993720 /* EventRoute.swift */,
				84DC49CB25D1832300D5D758 /* EventWrapper.swift */,
				84CC799225CACF0C00C062BD /* EventRepository.swift */,
				84CC799625CACF5500C062BD /* MBEventRepository.swift */,
			);
			path = Event;
			sourceTree = "<group>";
		};
		84CC79A325CAE12400C062BD /* EventRepository */ = {
			isa = PBXGroup;
			children = (
				84CC79A425CAE14200C062BD /* EventRepositoryTestCase.swift */,
				84CC79AA25CAEBBB00C062BD /* TestEventConfig.plist */,
			);
			path = EventRepository;
			sourceTree = "<group>";
		};
		84DC49D525D185A600D5D758 /* Supporting Files */ = {
			isa = PBXGroup;
			children = (
				31ED2DF025C4456600301FAD /* TestConfig_Invalid_1.plist */,
				31ED2DEF25C4456600301FAD /* TestConfig_Invalid_2.plist */,
				31ED2DF125C4456600301FAD /* TestConfig_Invalid_3.plist */,
				31ED2DF925C4459400301FAD /* TestConfig_Invalid_4.plist */,
				31A20D4725B6CB7D00AAA0A3 /* TestConfig1.plist */,
				31EB907225C402F900368FFB /* TestConfig2.plist */,
				31EB907125C402F900368FFB /* TestConfig3.plist */,
			);
			path = "Supporting Files";
			sourceTree = "<group>";
		};
		84DC4A0525D27D1500D5D758 /* UNAuthorizationStatusProviding */ = {
			isa = PBXGroup;
			children = (
				84DC4A0125D27D0500D5D758 /* UNAuthorizationStatusProviding.swift */,
				84DC4A0625D27D6000D5D758 /* UNAuthorizationStatusProvider.swift */,
			);
			path = UNAuthorizationStatusProviding;
			sourceTree = "<group>";
		};
		84DEE8A625CC02AF00C98CC7 /* Database */ = {
			isa = PBXGroup;
			children = (
				840C387625CC7C3800D50183 /* Extensions */,
				840C386525CC1A5300D50183 /* Entities */,
				84DEE8A725CC031200C98CC7 /* MBDatabase.xcdatamodeld */,
				84DEE8AC25CC036A00C98CC7 /* MBDatabaseRepository.swift */,
				84DEE8B025CC042A00C98CC7 /* MBDatabaseError.swift */,
				8410681225ECDC73004701C2 /* DatabaseLoader.swift */,
				84F705362611F873009C7A07 /* MBPersistentContainer.swift */,
			);
			path = Database;
			sourceTree = "<group>";
		};
		84F5655C2628433900269FD6 /* TrackVisitManager */ = {
			isa = PBXGroup;
			children = (
				84F5655D2628434D00269FD6 /* TrackVisitManager.swift */,
			);
			path = TrackVisitManager;
			sourceTree = "<group>";
		};
		84FCD37D25C9FCF100D1E574 /* UtilitiesFetcher */ = {
			isa = PBXGroup;
			children = (
				317AF8FB25B844DB006348FA /* UtilitiesFetcher.swift */,
				317F1FD425B879B200B54346 /* MBUtilitiesFetcher.swift */,
			);
			path = UtilitiesFetcher;
			sourceTree = "<group>";
		};
		84FCD3B325CA0FD300D1E574 /* Mock */ = {
			isa = PBXGroup;
			children = (
				84FCD3BC25CA10F600D1E574 /* SuccessResponse.json */,
				84FCD3B425CA0FD300D1E574 /* MockPersistenceStorage.swift */,
				84ECB42D25D27EF100DA8AC9 /* MockUNAuthorizationStatusProvider.swift */,
				84FCD3B825CA109E00D1E574 /* MockNetworkFetcher.swift */,
				84A0CD59260B021F004CD91B /* MockFailureNetworkFetcher.swift */,
			);
			path = Mock;
			sourceTree = "<group>";
		};
/* End PBXGroup section */

/* Begin PBXHeadersBuildPhase section */
		313B232B25ADEA0F00A1CB72 /* Headers */ = {
			isa = PBXHeadersBuildPhase;
			buildActionMask = 2147483647;
			files = (
				313B234125ADEA0F00A1CB72 /* Mindbox.h in Headers */,
			);
			runOnlyForDeploymentPostprocessing = 0;
		};
		3333C1932681D3CF00B60D84 /* Headers */ = {
			isa = PBXHeadersBuildPhase;
			buildActionMask = 2147483647;
			files = (
				3333C1A82681D3CF00B60D84 /* MindboxNotifications.h in Headers */,
			);
			runOnlyForDeploymentPostprocessing = 0;
		};
/* End PBXHeadersBuildPhase section */

/* Begin PBXNativeTarget section */
		313B232F25ADEA0F00A1CB72 /* Mindbox */ = {
			isa = PBXNativeTarget;
			buildConfigurationList = 313B234425ADEA0F00A1CB72 /* Build configuration list for PBXNativeTarget "Mindbox" */;
			buildPhases = (
				313B232B25ADEA0F00A1CB72 /* Headers */,
				313B232C25ADEA0F00A1CB72 /* Sources */,
				313B232D25ADEA0F00A1CB72 /* Frameworks */,
				313B232E25ADEA0F00A1CB72 /* Resources */,
				3159FFB425B5AAF300EE80E9 /* Increment Build Number Script */,
			);
			buildRules = (
			);
			dependencies = (
			);
			name = Mindbox;
			productName = MindBox;
			productReference = 313B233025ADEA0F00A1CB72 /* Mindbox.framework */;
			productType = "com.apple.product-type.framework";
		};
		313B233825ADEA0F00A1CB72 /* MindboxTests */ = {
			isa = PBXNativeTarget;
			buildConfigurationList = 313B234725ADEA0F00A1CB72 /* Build configuration list for PBXNativeTarget "MindboxTests" */;
			buildPhases = (
				313B233525ADEA0F00A1CB72 /* Sources */,
				313B233625ADEA0F00A1CB72 /* Frameworks */,
				313B233725ADEA0F00A1CB72 /* Resources */,
			);
			buildRules = (
			);
			dependencies = (
				313B233C25ADEA0F00A1CB72 /* PBXTargetDependency */,
			);
			name = MindboxTests;
			productName = MindBoxTests;
			productReference = 313B233925ADEA0F00A1CB72 /* MindboxTests.xctest */;
			productType = "com.apple.product-type.bundle.unit-test";
		};
		3333C1972681D3CF00B60D84 /* MindboxNotifications */ = {
			isa = PBXNativeTarget;
			buildConfigurationList = 3333C1AD2681D3CF00B60D84 /* Build configuration list for PBXNativeTarget "MindboxNotifications" */;
			buildPhases = (
				3333C1932681D3CF00B60D84 /* Headers */,
				3333C1942681D3CF00B60D84 /* Sources */,
				3333C1952681D3CF00B60D84 /* Frameworks */,
				3333C1962681D3CF00B60D84 /* Resources */,
			);
			buildRules = (
			);
			dependencies = (
			);
			name = MindboxNotifications;
			productName = MindboxNotifications;
			productReference = 3333C1982681D3CF00B60D84 /* MindboxNotifications.framework */;
			productType = "com.apple.product-type.framework";
		};
		3333C19F2681D3CF00B60D84 /* MindboxNotificationsTests */ = {
			isa = PBXNativeTarget;
			buildConfigurationList = 3333C1AE2681D3CF00B60D84 /* Build configuration list for PBXNativeTarget "MindboxNotificationsTests" */;
			buildPhases = (
				3333C19C2681D3CF00B60D84 /* Sources */,
				3333C19D2681D3CF00B60D84 /* Frameworks */,
				3333C19E2681D3CF00B60D84 /* Resources */,
			);
			buildRules = (
			);
			dependencies = (
				3333C1A32681D3CF00B60D84 /* PBXTargetDependency */,
			);
			name = MindboxNotificationsTests;
			productName = MindboxNotificationsTests;
			productReference = 3333C1A02681D3CF00B60D84 /* MindboxNotificationsTests.xctest */;
			productType = "com.apple.product-type.bundle.unit-test";
		};
/* End PBXNativeTarget section */

/* Begin PBXProject section */
		313B232725ADEA0F00A1CB72 /* Project object */ = {
			isa = PBXProject;
			attributes = {
				LastSwiftUpdateCheck = 1250;
				LastUpgradeCheck = 1250;
				ORGANIZATIONNAME = "Mikhail Barilov";
				TargetAttributes = {
					313B232F25ADEA0F00A1CB72 = {
						CreatedOnToolsVersion = 11.3.1;
						LastSwiftMigration = 1130;
					};
					313B233825ADEA0F00A1CB72 = {
						CreatedOnToolsVersion = 11.3.1;
					};
					3333C1972681D3CF00B60D84 = {
						CreatedOnToolsVersion = 12.5;
					};
					3333C19F2681D3CF00B60D84 = {
						CreatedOnToolsVersion = 12.5;
					};
				};
			};
			buildConfigurationList = 313B232A25ADEA0F00A1CB72 /* Build configuration list for PBXProject "Mindbox" */;
			compatibilityVersion = "Xcode 9.3";
			developmentRegion = en;
			hasScannedForEncodings = 0;
			knownRegions = (
				en,
				Base,
			);
			mainGroup = 313B232625ADEA0F00A1CB72;
			productRefGroup = 313B233125ADEA0F00A1CB72 /* Products */;
			projectDirPath = "";
			projectRoot = "";
			targets = (
				313B232F25ADEA0F00A1CB72 /* Mindbox */,
				313B233825ADEA0F00A1CB72 /* MindboxTests */,
				3333C1972681D3CF00B60D84 /* MindboxNotifications */,
				3333C19F2681D3CF00B60D84 /* MindboxNotificationsTests */,
			);
		};
/* End PBXProject section */

/* Begin PBXResourcesBuildPhase section */
		313B232E25ADEA0F00A1CB72 /* Resources */ = {
			isa = PBXResourcesBuildPhase;
			buildActionMask = 2147483647;
			files = (
			);
			runOnlyForDeploymentPostprocessing = 0;
		};
		313B233725ADEA0F00A1CB72 /* Resources */ = {
			isa = PBXResourcesBuildPhase;
			buildActionMask = 2147483647;
			files = (
				31ED2DF325C4456600301FAD /* TestConfig_Invalid_1.plist in Resources */,
				31ED2DF225C4456600301FAD /* TestConfig_Invalid_2.plist in Resources */,
				31ED2DF425C4456600301FAD /* TestConfig_Invalid_3.plist in Resources */,
				84CC79AB25CAEBBB00C062BD /* TestEventConfig.plist in Resources */,
				31ED2DFA25C4459500301FAD /* TestConfig_Invalid_4.plist in Resources */,
				84FCD3BD25CA10F600D1E574 /* SuccessResponse.json in Resources */,
				31EB907425C402F900368FFB /* TestConfig2.plist in Resources */,
				31EB907325C402F900368FFB /* TestConfig3.plist in Resources */,
				31A20D4925B6CBE000AAA0A3 /* TestConfig1.plist in Resources */,
			);
			runOnlyForDeploymentPostprocessing = 0;
		};
		3333C1962681D3CF00B60D84 /* Resources */ = {
			isa = PBXResourcesBuildPhase;
			buildActionMask = 2147483647;
			files = (
			);
			runOnlyForDeploymentPostprocessing = 0;
		};
		3333C19E2681D3CF00B60D84 /* Resources */ = {
			isa = PBXResourcesBuildPhase;
			buildActionMask = 2147483647;
			files = (
			);
			runOnlyForDeploymentPostprocessing = 0;
		};
/* End PBXResourcesBuildPhase section */

/* Begin PBXShellScriptBuildPhase section */
		3159FFB425B5AAF300EE80E9 /* Increment Build Number Script */ = {
			isa = PBXShellScriptBuildPhase;
			buildActionMask = 2147483647;
			files = (
			);
			inputFileListPaths = (
			);
			inputPaths = (
			);
			name = "Increment Build Number Script";
			outputFileListPaths = (
			);
			outputPaths = (
			);
			runOnlyForDeploymentPostprocessing = 0;
			shellPath = /bin/sh;
			shellScript = "buildNumber=$(/usr/libexec/PlistBuddy -c \"Print CFBundleVersion\" \"${PROJECT_DIR}/${INFOPLIST_FILE}\")\nbuildNumber=$(($buildNumber + 1))\n/usr/libexec/PlistBuddy -c \"Set :CFBundleVersion $buildNumber\" \"${PROJECT_DIR}/${INFOPLIST_FILE}\"\n";
		};
/* End PBXShellScriptBuildPhase section */

/* Begin PBXSourcesBuildPhase section */
		313B232C25ADEA0F00A1CB72 /* Sources */ = {
			isa = PBXSourcesBuildPhase;
			buildActionMask = 2147483647;
			files = (
				847F581725C8981F00147A9A /* HTTPURLResponseStatusCodeValidator.swift in Sources */,
				33072F442664CC6C001F1AB2 /* IssuedPointOfContactResponse.swift in Sources */,
				334F3AE1264C199900A6AC00 /* PromoCodeRequest.swift in Sources */,
				33BEE80D2681EB7700993720 /* NotificationDecoder.swift in Sources */,
				840042A12614CE0000CA17C5 /* ClickNotificationManager.swift in Sources */,
				334F3AED264C199900A6AC00 /* SubscriptionRequest.swift in Sources */,
				334F3AF4264C199900A6AC00 /* ProductRequest.swift in Sources */,
				84C65E6825D4FE41008996FA /* BodyEncoder.swift in Sources */,
				B3F4F982268EEAC90092EC3C /* AmountBenefitsResponse.swift in Sources */,
				31A20D4C25B6E0D700AAA0A3 /* MindboxErrors.swift in Sources */,
				334F3ADF264C199900A6AC00 /* SubViewProductRequest.swift in Sources */,
				6FDD1463266F7CED00A50C35 /* ProductElementReponse.swift in Sources */,
				337A473A26550FDA000DC613 /* CustomFields.swift in Sources */,
				B3A6255C268A025600B6A3B7 /* NearestExpirationResponse.swift in Sources */,
				84A312BD25DA651C0096A017 /* UIBackgroundTaskManager.swift in Sources */,
				33E42E5C268323E60046CBCB /* CashdeskRequest.swift in Sources */,
				84A312B725DA64C60096A017 /* BGTaskManager.swift in Sources */,
				334F3AE8264C199900A6AC00 /* ItemRequest.swift in Sources */,
				840C387825CC7C4300D50183 /* NSManagedObjectContext+.swift in Sources */,
				84CC799325CACF0C00C062BD /* EventRepository.swift in Sources */,
				6FDD145B266F7CC300A50C35 /* ContentTypeResponse.swift in Sources */,
				334F3A67264AA18500A6AC00 /* MindboxAppDelegate.swift in Sources */,
				B3A6254C2689F83100B6A3B7 /* PersonalOffersResponse.swift in Sources */,
				84F565212628304A00269FD6 /* TrackVisit.swift in Sources */,
				337A473C265510AA000DC613 /* IDS.swift in Sources */,
				317F1FD525B879B200B54346 /* MBUtilitiesFetcher.swift in Sources */,
				337A473E265528B5000DC613 /* MBDate.swift in Sources */,
				334F3AE0264C199900A6AC00 /* ViewProductCategoryRequest.swift in Sources */,
				B3E02417269724C6003B7CD5 /* UnknownDecodable.swift in Sources */,
				6FDD1453266F7C8B00A50C35 /* PromotionResponse.swift in Sources */,
				84F7053B26120199009C7A07 /* Constants.swift in Sources */,
				847F580B25C88CAF00147A9A /* Route.swift in Sources */,
				317054E825B01BDD00AE624C /* MindboxError.swift in Sources */,
				6FDD145D266F7CCE00A50C35 /* PossibleDiscountsResponse.swift in Sources */,
				6FDD1449266F7C4E00A50C35 /* LimitTypeResponse.swift in Sources */,
				6FDD144B266F7C5A00A50C35 /* AmountResponse.swift in Sources */,
				334F3A66264AA18500A6AC00 /* MindboxSceneDelegate.swift in Sources */,
				84B625D925C9558E00AB6228 /* MBPersistenceStorage.swift in Sources */,
				84C65E5E25D4FBA3008996FA /* MobileApplicationInstalled.swift in Sources */,
				B3F4F98A268EEB360092EC3C /* PeriodTypeResponse.swift in Sources */,
				6FDD143D266F7BEB00A50C35 /* ItemResponse.swift in Sources */,
				317054EC25B01BDD00AE624C /* ErrorKey.swift in Sources */,
				3333D7BE265E56F2004279B0 /* OperationResponseType.swift in Sources */,
				334F3AF2264C199900A6AC00 /* LineRequest.swift in Sources */,
				334F3AF7264C199900A6AC00 /* CustomerActionRequest.swift in Sources */,
				334F3AEC264C199900A6AC00 /* RequestedPromotionRequest.swift in Sources */,
				84DEE8B125CC042A00C98CC7 /* MBDatabaseError.swift in Sources */,
				3333C1E12681EA4D00B60D84 /* NotificationsPayloads.swift in Sources */,
				334F3AE7264C199900A6AC00 /* CatalogProductListRequest.swift in Sources */,
				B3A625562689FDD400B6A3B7 /* BalanceResponse.swift in Sources */,
				317054CE25AF191F00AE624C /* Logger.swift in Sources */,
				6FDD1459266F7CB700A50C35 /* ContentResponse.swift in Sources */,
				334F3AE2264C199900A6AC00 /* CouponRequest.swift in Sources */,
				317AF8FC25B844DB006348FA /* UtilitiesFetcher.swift in Sources */,
				B36D57852696E59400FEDFD6 /* RetailOrderStatisticsResponse.swift in Sources */,
				840C387325CC1AF200D50183 /* CDEvent+CoreDataProperties.swift in Sources */,
				846AD39425FF7AC100A59E86 /* LogWriter.swift in Sources */,
				33072F3C2664C713001F1AB2 /* CustomerSegmentationsResponse.swift in Sources */,
				33072F3A2664C5CB001F1AB2 /* ManufacturerResponse.swift in Sources */,
				3337E69D265FA5BD006949EB /* ValidationError.swift in Sources */,
				6FDD1455266F7C9A00A50C35 /* PromotionTypeResponse.swift in Sources */,
				334F3AEB264C199900A6AC00 /* DiscountCardRequest.swift in Sources */,
				31A20D4E25B6EFB600AAA0A3 /* MindboxDelegate.swift in Sources */,
				3337E6A3265FAB39006949EB /* BaseResponse.swift in Sources */,
				6FDD1451266F7C8000A50C35 /* UsageServiceStatusResponse.swift in Sources */,
				3333C1DE2681E9F300B60D84 /* URLRequestBuilder.swift in Sources */,
				334F3AF5264C199900A6AC00 /* CodableDictionary.swift in Sources */,
				334F3AF3264C199900A6AC00 /* AreaRequest.swift in Sources */,
				33B1C976265B910F00E293F8 /* SwiftyJSON.swift in Sources */,
				84A312B025DA5CF30096A017 /* BackgroundTaskManagerProxy.swift in Sources */,
				33072F2E2664C24F001F1AB2 /* AreaResponse.swift in Sources */,
				84DEE8A925CC031200C98CC7 /* MBDatabase.xcdatamodeld in Sources */,
				840C38A625D1191000D50183 /* GuaranteedDeliveryManager.swift in Sources */,
				33072F302664C2E4001F1AB2 /* SubscriptionResponse.swift in Sources */,
				33072F482664CCBA001F1AB2 /* PoolResponse.swift in Sources */,
				337C79562656533F0092B580 /* ViewProductRequest.swift in Sources */,
				6FDD145F266F7CD900A50C35 /* DiscountResponse.swift in Sources */,
				33072F462664CC9A001F1AB2 /* UsedPointOfContactResponse.swift in Sources */,
				33072F382664C577001F1AB2 /* RecommendationResponse.swift in Sources */,
				337A47362654F995000DC613 /* OperationBodyRequest.swift in Sources */,
				6FDD144D266F7C6600A50C35 /* AmountTypeResponse.swift in Sources */,
				6FDD1461266F7CE300A50C35 /* DiscountAmountTypeResponse.swift in Sources */,
				6FDD144F266F7C7000A50C35 /* UsedResponse.swift in Sources */,
				330D8CCD26579581005106D5 /* Channel.swift in Sources */,
				84BAEF8225D54919002E8A26 /* BodyDecoder.swift in Sources */,
				847F580F25C88E8C00147A9A /* MBNetworkFetcher.swift in Sources */,
				33072F342664C3E1001F1AB2 /* ProductResponse.swift in Sources */,
				84E1D6DF261D9B19002BF03A /* LogCategory.swift in Sources */,
				33072F3E2664C7B5001F1AB2 /* DiscountCardResponse.swift in Sources */,
				8410681325ECDC73004701C2 /* DatabaseLoader.swift in Sources */,
				33072F402664CB08001F1AB2 /* ProductGroupResponse.swift in Sources */,
				6F1EAA16266A670E007A335B /* ProductListItemsResponse.swift in Sources */,
				6FDD143F266F7BF900A50C35 /* AppliedPromotionResponse.swift in Sources */,
				84D350C825C992900044E4E6 /* IDFAFetcher.swift in Sources */,
				840C387225CC1AF200D50183 /* CDEvent+CoreDataClass.swift in Sources */,
				317054E625B01BDD00AE624C /* LogManager.swift in Sources */,
				B3A62560268A052C00B6A3B7 /* PromoActionsResponse.swift in Sources */,
				6FDD1457266F7CAB00A50C35 /* PlaceholderResponse.swift in Sources */,
				B3F4F97C268EEA950092EC3C /* StatusResponse.swift in Sources */,
				334F3AF6264C199900A6AC00 /* ProductListRequest.swift in Sources */,
				84A0CD54260AF8C8004CD91B /* TrackClick.swift in Sources */,
				334F3AEA264C199900A6AC00 /* CustomerRequest.swift in Sources */,
				84E1D6E3261D9B2B002BF03A /* LogLevel.swift in Sources */,
				33072F362664C4D7001F1AB2 /* RecommendationRequest.swift in Sources */,
				84DC49CC25D1832300D5D758 /* EventWrapper.swift in Sources */,
				317054C425AEF88E00AE624C /* DependencyProvider.swift in Sources */,
				84DC4A0225D27D0500D5D758 /* UNAuthorizationStatusProviding.swift in Sources */,
				6FDD1465266F7CFE00A50C35 /* ItemProductResponse.swift in Sources */,
				3337E6A92664C16A006949EB /* CustomerResponse.swift in Sources */,
				84EAEDFC25C8B18B00726063 /* DeviceModelHelper.swift in Sources */,
				84DC4A0725D27D6000D5D758 /* UNAuthorizationStatusProvider.swift in Sources */,
				3328FE4226303F2F000A30D0 /* String+Regex.swift in Sources */,
				33072F322664C357001F1AB2 /* ProductListResponse.swift in Sources */,
				334F3AF0264C199900A6AC00 /* DiscountRequest.swift in Sources */,
				847F57FE25C88BB700147A9A /* HTTPMethod.swift in Sources */,
				334F3AE9264C199900A6AC00 /* OrderRequest.swift in Sources */,
				337A474026553938000DC613 /* Sex.swift in Sources */,
				84A312C325DA65690096A017 /* BackgroundTaskManagerType.swift in Sources */,
				84CC798025CABB0B00C062BD /* Event.swift in Sources */,
				337C7950265646230092B580 /* ProductGroupRequest.swift in Sources */,
				334F3AEF264C199900A6AC00 /* DiscountPromoCodeRequest.swift in Sources */,
				84F5655E2628434D00269FD6 /* TrackVisitManager.swift in Sources */,
				3337E6A52660D878006949EB /* OperationResponse.swift in Sources */,
				B3F4F98E268EEB4B0092EC3C /* LimitBenefitsResponse.swift in Sources */,
				3337E6A1265FA99F006949EB /* Status.swift in Sources */,
				33C81EA4264145CD00863380 /* TimerManager.swift in Sources */,
				B3F4F981268EEAC90092EC3C /* AmountBenefisTypeResponse.swift in Sources */,
				33072F422664CB81001F1AB2 /* PromoCodeResponse.swift in Sources */,
				339ACE50262DAC74003590D2 /* CustomEvent.swift in Sources */,
				314B390025AEE96F00E947B9 /* CoreController.swift in Sources */,
				84B625E425C988FA00AB6228 /* URLValidator.swift in Sources */,
				843DAA5C26087F3D00CAC489 /* DependencyContainer.swift in Sources */,
				330D8CCB26579521005106D5 /* DiscountTypeRequest.swift in Sources */,
				6FDD1445266F7C2200A50C35 /* CouponResponse.swift in Sources */,
				314B38FD25AEE8B200E947B9 /* MBConfiguration.swift in Sources */,
				6FDD1447266F7C2B00A50C35 /* LimitResponse.swift in Sources */,
				847F580725C88C7A00147A9A /* NetworkFetcher.swift in Sources */,
				84D350D225C99F320044E4E6 /* IDFVFetcher.swift in Sources */,
				84B625E925C989C100AB6228 /* UDIDValidator.swift in Sources */,
				84DFB33B25FA23F500A0FCE1 /* GuaranteedDeliveryManager+State.swift in Sources */,
				6FDD143B266F7BD900A50C35 /* ProcessingStatusResponse.swift in Sources */,
				6FDD1441266F7C0600A50C35 /* AppliedPromotionTypeResponse.swift in Sources */,
				33EBF0B0264E6283002A35D5 /* SessionManager.swift in Sources */,
				337C7952265646D10092B580 /* OperationBodyRequestType.swift in Sources */,
				6FDD1443266F7C1600A50C35 /* BalanceTypeReponse.swift in Sources */,
				337C7954265652A80092B580 /* ProductCategoryRequest.swift in Sources */,
				334F3AF1264C199900A6AC00 /* PoolRequest.swift in Sources */,
				3191C2A625ADFD8000E7D6B9 /* Mindbox.swift in Sources */,
				84CC799725CACF5500C062BD /* MBEventRepository.swift in Sources */,
				847F581F25C8A3F500147A9A /* HTTPTypealiases.swift in Sources */,
				33BEE8172681EC5F00993720 /* EventRoute.swift in Sources */,
				317054CB25AF189800AE624C /* PersistenceStorage.swift in Sources */,
				3337E69F265FA649006949EB /* ProtocolError.swift in Sources */,
				840C38AC25D11BB200D50183 /* DeliveryOperation.swift in Sources */,
				334F3AEE264C199900A6AC00 /* SegmentationRequest.swift in Sources */,
				B3A625502689F8B600B6A3B7 /* BenefitResponse.swift in Sources */,
				84C65E6425D4FBBB008996FA /* MobileApplicationInfoUpdated.swift in Sources */,
				84F705372611F873009C7A07 /* MBPersistentContainer.swift in Sources */,
				84DEE8AD25CC036A00C98CC7 /* MBDatabaseRepository.swift in Sources */,
			);
			runOnlyForDeploymentPostprocessing = 0;
		};
		313B233525ADEA0F00A1CB72 /* Sources */ = {
			isa = PBXSourcesBuildPhase;
			buildActionMask = 2147483647;
			files = (
				840C38B325D133B000D50183 /* GuaranteedDeliveryTestCase.swift in Sources */,
				84FCD3B925CA109E00D1E574 /* MockNetworkFetcher.swift in Sources */,
				84B625F025C98B1200AB6228 /* ValidatorsTestCase.swift in Sources */,
				3132DFF625C2A811007FE358 /* TestDependencyProvider.swift in Sources */,
				847F580325C88BBF00147A9A /* HTTPMethod.swift in Sources */,
				84B09FB42611C74400B0A06E /* MockDatabaseRepository.swift in Sources */,
				84ECB42E25D27EF100DA8AC9 /* MockUNAuthorizationStatusProvider.swift in Sources */,
				840C387F25CD15C200D50183 /* MockDataBaseLoader.swift in Sources */,
				848A895E2620C54900EDFB6D /* VersioningTestCase.swift in Sources */,
				313B233F25ADEA0F00A1CB72 /* MindboxTests.swift in Sources */,
				31ED2DEC25C444C400301FAD /* MBConfigurationTestCase.swift in Sources */,
				84A0CD5A260B021F004CD91B /* MockFailureNetworkFetcher.swift in Sources */,
				84E1D6A9261D8D54002BF03A /* DatabaseLoaderTest.swift in Sources */,
				840C38B825D13A7D00D50183 /* EventGenerator.swift in Sources */,
				84CC79A525CAE14200C062BD /* EventRepositoryTestCase.swift in Sources */,
				840C388525CD169400D50183 /* DatabaseRepositoryTestCase.swift in Sources */,
				84FCD3B525CA0FD300D1E574 /* MockPersistenceStorage.swift in Sources */,
				848A89592620C3AE00EDFB6D /* APNSTokenGenerator.swift in Sources */,
			);
			runOnlyForDeploymentPostprocessing = 0;
		};
		3333C1942681D3CF00B60D84 /* Sources */ = {
			isa = PBXSourcesBuildPhase;
			buildActionMask = 2147483647;
			files = (
				3333C1D62681E85600B60D84 /* HTTPMethod.swift in Sources */,
				3333C1CC2681E76000B60D84 /* EventWrapper.swift in Sources */,
				33BEE81D2681ED2900993720 /* PushDeliveredEventRoute.swift in Sources */,
				3333C1BF2681E46400B60D84 /* NotificationDecoder.swift in Sources */,
				3333C1B82681DC0500B60D84 /* DeliveryService.swift in Sources */,
				3333C1D12681E83200B60D84 /* BodyEncoder.swift in Sources */,
				3333C1D82681E85600B60D84 /* HTTPTypealiases.swift in Sources */,
				3333C1B42681D43C00B60D84 /* ImageFormat.swift in Sources */,
				3333C1BD2681DE6600B60D84 /* PushDelivered.swift in Sources */,
				33D135CE2682240100B6628B /* Logger.swift in Sources */,
				3333C1CA2681E74A00B60D84 /* Route.swift in Sources */,
				3333C1BA2681DC4B00B60D84 /* MBUtilitiesFetcher.swift in Sources */,
				3333C1E52681EEEF00B60D84 /* URLRequestBuilder.swift in Sources */,
				3333C1BC2681DE0900B60D84 /* DeviceModelHelper.swift in Sources */,
				3333C1B22681D42000B60D84 /* Payload.swift in Sources */,
				3333C1AF2681D3DB00B60D84 /* MindboxNotificationService.swift in Sources */,
				3333C1B62681D69700B60D84 /* MBConfiguration.swift in Sources */,
				3333C1C02681E4E400B60D84 /* NotificationsPayloads.swift in Sources */,
				3333C1D72681E85600B60D84 /* ErrorKey.swift in Sources */,
				3333C1D02681E83200B60D84 /* BodyDecoder.swift in Sources */,
				3333C1C42681E64F00B60D84 /* NetworkService.swift in Sources */,
				3333C1E32681EEA800B60D84 /* Event.swift in Sources */,
				3333C1C22681E59900B60D84 /* DeliveryOperation.swift in Sources */,
			);
			runOnlyForDeploymentPostprocessing = 0;
		};
		3333C19C2681D3CF00B60D84 /* Sources */ = {
			isa = PBXSourcesBuildPhase;
			buildActionMask = 2147483647;
			files = (
				3333C1A62681D3CF00B60D84 /* MindboxNotificationsTests.swift in Sources */,
			);
			runOnlyForDeploymentPostprocessing = 0;
		};
/* End PBXSourcesBuildPhase section */

/* Begin PBXTargetDependency section */
		313B233C25ADEA0F00A1CB72 /* PBXTargetDependency */ = {
			isa = PBXTargetDependency;
			target = 313B232F25ADEA0F00A1CB72 /* Mindbox */;
			targetProxy = 313B233B25ADEA0F00A1CB72 /* PBXContainerItemProxy */;
		};
		3333C1A32681D3CF00B60D84 /* PBXTargetDependency */ = {
			isa = PBXTargetDependency;
			target = 3333C1972681D3CF00B60D84 /* MindboxNotifications */;
			targetProxy = 3333C1A22681D3CF00B60D84 /* PBXContainerItemProxy */;
		};
/* End PBXTargetDependency section */

/* Begin XCBuildConfiguration section */
		313B234225ADEA0F00A1CB72 /* Debug */ = {
			isa = XCBuildConfiguration;
			buildSettings = {
				ALWAYS_SEARCH_USER_PATHS = NO;
				CLANG_ANALYZER_NONNULL = YES;
				CLANG_ANALYZER_NUMBER_OBJECT_CONVERSION = YES_AGGRESSIVE;
				CLANG_CXX_LANGUAGE_STANDARD = "gnu++14";
				CLANG_CXX_LIBRARY = "libc++";
				CLANG_ENABLE_MODULES = YES;
				CLANG_ENABLE_OBJC_ARC = YES;
				CLANG_ENABLE_OBJC_WEAK = YES;
				CLANG_WARN_BLOCK_CAPTURE_AUTORELEASING = YES;
				CLANG_WARN_BOOL_CONVERSION = YES;
				CLANG_WARN_COMMA = YES;
				CLANG_WARN_CONSTANT_CONVERSION = YES;
				CLANG_WARN_DEPRECATED_OBJC_IMPLEMENTATIONS = YES;
				CLANG_WARN_DIRECT_OBJC_ISA_USAGE = YES_ERROR;
				CLANG_WARN_DOCUMENTATION_COMMENTS = YES;
				CLANG_WARN_EMPTY_BODY = YES;
				CLANG_WARN_ENUM_CONVERSION = YES;
				CLANG_WARN_INFINITE_RECURSION = YES;
				CLANG_WARN_INT_CONVERSION = YES;
				CLANG_WARN_NON_LITERAL_NULL_CONVERSION = YES;
				CLANG_WARN_OBJC_IMPLICIT_RETAIN_SELF = YES;
				CLANG_WARN_OBJC_LITERAL_CONVERSION = YES;
				CLANG_WARN_OBJC_ROOT_CLASS = YES_ERROR;
				CLANG_WARN_QUOTED_INCLUDE_IN_FRAMEWORK_HEADER = YES;
				CLANG_WARN_RANGE_LOOP_ANALYSIS = YES;
				CLANG_WARN_STRICT_PROTOTYPES = YES;
				CLANG_WARN_SUSPICIOUS_MOVE = YES;
				CLANG_WARN_UNGUARDED_AVAILABILITY = YES_AGGRESSIVE;
				CLANG_WARN_UNREACHABLE_CODE = YES;
				CLANG_WARN__DUPLICATE_METHOD_MATCH = YES;
				COPY_PHASE_STRIP = NO;
				CURRENT_PROJECT_VERSION = 1;
				DEBUG_INFORMATION_FORMAT = dwarf;
				ENABLE_STRICT_OBJC_MSGSEND = YES;
				ENABLE_TESTABILITY = YES;
				GCC_C_LANGUAGE_STANDARD = gnu11;
				GCC_DYNAMIC_NO_PIC = NO;
				GCC_NO_COMMON_BLOCKS = YES;
				GCC_OPTIMIZATION_LEVEL = 0;
				GCC_PREPROCESSOR_DEFINITIONS = (
					"DEBUG=1",
					"$(inherited)",
				);
				GCC_WARN_64_TO_32_BIT_CONVERSION = YES;
				GCC_WARN_ABOUT_RETURN_TYPE = YES_ERROR;
				GCC_WARN_UNDECLARED_SELECTOR = YES;
				GCC_WARN_UNINITIALIZED_AUTOS = YES_AGGRESSIVE;
				GCC_WARN_UNUSED_FUNCTION = YES;
				GCC_WARN_UNUSED_VARIABLE = YES;
				IPHONEOS_DEPLOYMENT_TARGET = 10.0;
				MACOSX_DEPLOYMENT_TARGET = 10.6;
				MTL_ENABLE_DEBUG_INFO = INCLUDE_SOURCE;
				MTL_FAST_MATH = YES;
				ONLY_ACTIVE_ARCH = YES;
				SDKROOT = iphoneos;
				SUPPORTED_PLATFORMS = "iphonesimulator iphoneos";
				SWIFT_ACTIVE_COMPILATION_CONDITIONS = DEBUG;
				SWIFT_OPTIMIZATION_LEVEL = "-Onone";
				TVOS_DEPLOYMENT_TARGET = 10.0;
				VERSIONING_SYSTEM = "apple-generic";
				VERSION_INFO_PREFIX = "";
				WATCHOS_DEPLOYMENT_TARGET = 6.0;
			};
			name = Debug;
		};
		313B234325ADEA0F00A1CB72 /* Release */ = {
			isa = XCBuildConfiguration;
			buildSettings = {
				ALWAYS_SEARCH_USER_PATHS = NO;
				CLANG_ANALYZER_NONNULL = YES;
				CLANG_ANALYZER_NUMBER_OBJECT_CONVERSION = YES_AGGRESSIVE;
				CLANG_CXX_LANGUAGE_STANDARD = "gnu++14";
				CLANG_CXX_LIBRARY = "libc++";
				CLANG_ENABLE_MODULES = YES;
				CLANG_ENABLE_OBJC_ARC = YES;
				CLANG_ENABLE_OBJC_WEAK = YES;
				CLANG_WARN_BLOCK_CAPTURE_AUTORELEASING = YES;
				CLANG_WARN_BOOL_CONVERSION = YES;
				CLANG_WARN_COMMA = YES;
				CLANG_WARN_CONSTANT_CONVERSION = YES;
				CLANG_WARN_DEPRECATED_OBJC_IMPLEMENTATIONS = YES;
				CLANG_WARN_DIRECT_OBJC_ISA_USAGE = YES_ERROR;
				CLANG_WARN_DOCUMENTATION_COMMENTS = YES;
				CLANG_WARN_EMPTY_BODY = YES;
				CLANG_WARN_ENUM_CONVERSION = YES;
				CLANG_WARN_INFINITE_RECURSION = YES;
				CLANG_WARN_INT_CONVERSION = YES;
				CLANG_WARN_NON_LITERAL_NULL_CONVERSION = YES;
				CLANG_WARN_OBJC_IMPLICIT_RETAIN_SELF = YES;
				CLANG_WARN_OBJC_LITERAL_CONVERSION = YES;
				CLANG_WARN_OBJC_ROOT_CLASS = YES_ERROR;
				CLANG_WARN_QUOTED_INCLUDE_IN_FRAMEWORK_HEADER = YES;
				CLANG_WARN_RANGE_LOOP_ANALYSIS = YES;
				CLANG_WARN_STRICT_PROTOTYPES = YES;
				CLANG_WARN_SUSPICIOUS_MOVE = YES;
				CLANG_WARN_UNGUARDED_AVAILABILITY = YES_AGGRESSIVE;
				CLANG_WARN_UNREACHABLE_CODE = YES;
				CLANG_WARN__DUPLICATE_METHOD_MATCH = YES;
				COPY_PHASE_STRIP = NO;
				CURRENT_PROJECT_VERSION = 1;
				DEBUG_INFORMATION_FORMAT = "dwarf-with-dsym";
				ENABLE_NS_ASSERTIONS = NO;
				ENABLE_STRICT_OBJC_MSGSEND = YES;
				GCC_C_LANGUAGE_STANDARD = gnu11;
				GCC_NO_COMMON_BLOCKS = YES;
				GCC_WARN_64_TO_32_BIT_CONVERSION = YES;
				GCC_WARN_ABOUT_RETURN_TYPE = YES_ERROR;
				GCC_WARN_UNDECLARED_SELECTOR = YES;
				GCC_WARN_UNINITIALIZED_AUTOS = YES_AGGRESSIVE;
				GCC_WARN_UNUSED_FUNCTION = YES;
				GCC_WARN_UNUSED_VARIABLE = YES;
				IPHONEOS_DEPLOYMENT_TARGET = 10.0;
				MACOSX_DEPLOYMENT_TARGET = 10.6;
				MTL_ENABLE_DEBUG_INFO = NO;
				MTL_FAST_MATH = YES;
				SDKROOT = iphoneos;
				SUPPORTED_PLATFORMS = "iphonesimulator iphoneos";
				SWIFT_COMPILATION_MODE = wholemodule;
				SWIFT_OPTIMIZATION_LEVEL = "-O";
				TVOS_DEPLOYMENT_TARGET = 10.0;
				VALIDATE_PRODUCT = YES;
				VERSIONING_SYSTEM = "apple-generic";
				VERSION_INFO_PREFIX = "";
				WATCHOS_DEPLOYMENT_TARGET = 6.0;
			};
			name = Release;
		};
		313B234525ADEA0F00A1CB72 /* Debug */ = {
			isa = XCBuildConfiguration;
			buildSettings = {
				CLANG_ENABLE_MODULES = YES;
				CODE_SIGN_STYLE = Automatic;
				CURRENT_PROJECT_VERSION = 2;
				DEFINES_MODULE = YES;
				DYLIB_COMPATIBILITY_VERSION = 1;
				DYLIB_CURRENT_VERSION = 1;
				DYLIB_INSTALL_NAME_BASE = "@rpath";
				INFOPLIST_FILE = Mindbox/Info.plist;
				INSTALL_PATH = "$(LOCAL_LIBRARY_DIR)/Frameworks";
				LD_RUNPATH_SEARCH_PATHS = (
					"$(inherited)",
					"@executable_path/Frameworks",
					"@loader_path/Frameworks",
				);
<<<<<<< HEAD
				MARKETING_VERSION = 2.0;
=======
				MARKETING_VERSION = 2.0.1;
>>>>>>> 5a0594ee
				PRODUCT_BUNDLE_IDENTIFIER = cloud.Mindbox;
				PRODUCT_NAME = "$(TARGET_NAME:c99extidentifier)";
				SKIP_INSTALL = YES;
				SUPPORTS_MACCATALYST = NO;
				SWIFT_OPTIMIZATION_LEVEL = "-Onone";
				SWIFT_VERSION = 5.0;
				TARGETED_DEVICE_FAMILY = "1,2";
			};
			name = Debug;
		};
		313B234625ADEA0F00A1CB72 /* Release */ = {
			isa = XCBuildConfiguration;
			buildSettings = {
				CLANG_ENABLE_MODULES = YES;
				CODE_SIGN_STYLE = Automatic;
				CURRENT_PROJECT_VERSION = 2;
				DEFINES_MODULE = YES;
				DYLIB_COMPATIBILITY_VERSION = 1;
				DYLIB_CURRENT_VERSION = 1;
				DYLIB_INSTALL_NAME_BASE = "@rpath";
				INFOPLIST_FILE = Mindbox/Info.plist;
				INSTALL_PATH = "$(LOCAL_LIBRARY_DIR)/Frameworks";
				LD_RUNPATH_SEARCH_PATHS = (
					"$(inherited)",
					"@executable_path/Frameworks",
					"@loader_path/Frameworks",
				);
<<<<<<< HEAD
				MARKETING_VERSION = 2.0;
=======
				MARKETING_VERSION = 2.0.1;
>>>>>>> 5a0594ee
				PRODUCT_BUNDLE_IDENTIFIER = cloud.Mindbox;
				PRODUCT_NAME = "$(TARGET_NAME:c99extidentifier)";
				SKIP_INSTALL = YES;
				SUPPORTS_MACCATALYST = NO;
				SWIFT_VERSION = 5.0;
				TARGETED_DEVICE_FAMILY = "1,2";
			};
			name = Release;
		};
		313B234825ADEA0F00A1CB72 /* Debug */ = {
			isa = XCBuildConfiguration;
			buildSettings = {
				ALWAYS_EMBED_SWIFT_STANDARD_LIBRARIES = YES;
				CODE_SIGN_STYLE = Automatic;
				INFOPLIST_FILE = MindboxTests/Info.plist;
				LD_RUNPATH_SEARCH_PATHS = (
					"$(inherited)",
					"@executable_path/Frameworks",
					"@loader_path/Frameworks",
				);
				PRODUCT_BUNDLE_IDENTIFIER = BarilovMikhail.MindboxTests;
				PRODUCT_NAME = "$(TARGET_NAME)";
				SWIFT_VERSION = 5.0;
				TARGETED_DEVICE_FAMILY = "1,2";
			};
			name = Debug;
		};
		313B234925ADEA0F00A1CB72 /* Release */ = {
			isa = XCBuildConfiguration;
			buildSettings = {
				ALWAYS_EMBED_SWIFT_STANDARD_LIBRARIES = YES;
				CODE_SIGN_STYLE = Automatic;
				INFOPLIST_FILE = MindboxTests/Info.plist;
				LD_RUNPATH_SEARCH_PATHS = (
					"$(inherited)",
					"@executable_path/Frameworks",
					"@loader_path/Frameworks",
				);
				PRODUCT_BUNDLE_IDENTIFIER = BarilovMikhail.MindboxTests;
				PRODUCT_NAME = "$(TARGET_NAME)";
				SWIFT_VERSION = 5.0;
				TARGETED_DEVICE_FAMILY = "1,2";
			};
			name = Release;
		};
		3333C1A92681D3CF00B60D84 /* Debug */ = {
			isa = XCBuildConfiguration;
			buildSettings = {
				APPLICATION_EXTENSION_API_ONLY = YES;
				CODE_SIGN_STYLE = Automatic;
				DEFINES_MODULE = YES;
				DEVELOPMENT_TEAM = N39VVWZXXP;
				DYLIB_COMPATIBILITY_VERSION = 1;
				DYLIB_CURRENT_VERSION = 1;
				DYLIB_INSTALL_NAME_BASE = "@rpath";
				INFOPLIST_FILE = MindboxNotifications/Info.plist;
				INSTALL_PATH = "$(LOCAL_LIBRARY_DIR)/Frameworks";
				IPHONEOS_DEPLOYMENT_TARGET = 10.0;
				LD_RUNPATH_SEARCH_PATHS = (
					"$(inherited)",
					"@executable_path/Frameworks",
					"@loader_path/Frameworks",
				);
<<<<<<< HEAD
				MARKETING_VERSION = 2.0;
=======
				MARKETING_VERSION = 2.0.1;
>>>>>>> 5a0594ee
				PRODUCT_BUNDLE_IDENTIFIER = cloud.MindboxNotifications;
				PRODUCT_NAME = "$(TARGET_NAME:c99extidentifier)";
				SKIP_INSTALL = YES;
				SUPPORTS_MACCATALYST = NO;
				SWIFT_VERSION = 5.0;
				TARGETED_DEVICE_FAMILY = "1,2";
			};
			name = Debug;
		};
		3333C1AA2681D3CF00B60D84 /* Release */ = {
			isa = XCBuildConfiguration;
			buildSettings = {
				APPLICATION_EXTENSION_API_ONLY = YES;
				CODE_SIGN_STYLE = Automatic;
				DEFINES_MODULE = YES;
				DEVELOPMENT_TEAM = N39VVWZXXP;
				DYLIB_COMPATIBILITY_VERSION = 1;
				DYLIB_CURRENT_VERSION = 1;
				DYLIB_INSTALL_NAME_BASE = "@rpath";
				INFOPLIST_FILE = MindboxNotifications/Info.plist;
				INSTALL_PATH = "$(LOCAL_LIBRARY_DIR)/Frameworks";
				IPHONEOS_DEPLOYMENT_TARGET = 10.0;
				LD_RUNPATH_SEARCH_PATHS = (
					"$(inherited)",
					"@executable_path/Frameworks",
					"@loader_path/Frameworks",
				);
<<<<<<< HEAD
				MARKETING_VERSION = 2.0;
=======
				MARKETING_VERSION = 2.0.1;
>>>>>>> 5a0594ee
				PRODUCT_BUNDLE_IDENTIFIER = cloud.MindboxNotifications;
				PRODUCT_NAME = "$(TARGET_NAME:c99extidentifier)";
				SKIP_INSTALL = YES;
				SUPPORTS_MACCATALYST = NO;
				SWIFT_VERSION = 5.0;
				TARGETED_DEVICE_FAMILY = "1,2";
			};
			name = Release;
		};
		3333C1AB2681D3CF00B60D84 /* Debug */ = {
			isa = XCBuildConfiguration;
			buildSettings = {
				ALWAYS_EMBED_SWIFT_STANDARD_LIBRARIES = YES;
				CODE_SIGN_STYLE = Automatic;
				DEVELOPMENT_TEAM = N39VVWZXXP;
				INFOPLIST_FILE = MindboxNotificationsTests/Info.plist;
				IPHONEOS_DEPLOYMENT_TARGET = 10.0;
				LD_RUNPATH_SEARCH_PATHS = (
					"$(inherited)",
					"@executable_path/Frameworks",
					"@loader_path/Frameworks",
				);
				PRODUCT_BUNDLE_IDENTIFIER = cloud.MindboxNotificationsTests;
				PRODUCT_NAME = "$(TARGET_NAME)";
				SWIFT_VERSION = 5.0;
				TARGETED_DEVICE_FAMILY = "1,2";
			};
			name = Debug;
		};
		3333C1AC2681D3CF00B60D84 /* Release */ = {
			isa = XCBuildConfiguration;
			buildSettings = {
				ALWAYS_EMBED_SWIFT_STANDARD_LIBRARIES = YES;
				CODE_SIGN_STYLE = Automatic;
				DEVELOPMENT_TEAM = N39VVWZXXP;
				INFOPLIST_FILE = MindboxNotificationsTests/Info.plist;
				IPHONEOS_DEPLOYMENT_TARGET = 10.0;
				LD_RUNPATH_SEARCH_PATHS = (
					"$(inherited)",
					"@executable_path/Frameworks",
					"@loader_path/Frameworks",
				);
				PRODUCT_BUNDLE_IDENTIFIER = cloud.MindboxNotificationsTests;
				PRODUCT_NAME = "$(TARGET_NAME)";
				SWIFT_VERSION = 5.0;
				TARGETED_DEVICE_FAMILY = "1,2";
			};
			name = Release;
		};
/* End XCBuildConfiguration section */

/* Begin XCConfigurationList section */
		313B232A25ADEA0F00A1CB72 /* Build configuration list for PBXProject "Mindbox" */ = {
			isa = XCConfigurationList;
			buildConfigurations = (
				313B234225ADEA0F00A1CB72 /* Debug */,
				313B234325ADEA0F00A1CB72 /* Release */,
			);
			defaultConfigurationIsVisible = 0;
			defaultConfigurationName = Release;
		};
		313B234425ADEA0F00A1CB72 /* Build configuration list for PBXNativeTarget "Mindbox" */ = {
			isa = XCConfigurationList;
			buildConfigurations = (
				313B234525ADEA0F00A1CB72 /* Debug */,
				313B234625ADEA0F00A1CB72 /* Release */,
			);
			defaultConfigurationIsVisible = 0;
			defaultConfigurationName = Release;
		};
		313B234725ADEA0F00A1CB72 /* Build configuration list for PBXNativeTarget "MindboxTests" */ = {
			isa = XCConfigurationList;
			buildConfigurations = (
				313B234825ADEA0F00A1CB72 /* Debug */,
				313B234925ADEA0F00A1CB72 /* Release */,
			);
			defaultConfigurationIsVisible = 0;
			defaultConfigurationName = Release;
		};
		3333C1AD2681D3CF00B60D84 /* Build configuration list for PBXNativeTarget "MindboxNotifications" */ = {
			isa = XCConfigurationList;
			buildConfigurations = (
				3333C1A92681D3CF00B60D84 /* Debug */,
				3333C1AA2681D3CF00B60D84 /* Release */,
			);
			defaultConfigurationIsVisible = 0;
			defaultConfigurationName = Release;
		};
		3333C1AE2681D3CF00B60D84 /* Build configuration list for PBXNativeTarget "MindboxNotificationsTests" */ = {
			isa = XCConfigurationList;
			buildConfigurations = (
				3333C1AB2681D3CF00B60D84 /* Debug */,
				3333C1AC2681D3CF00B60D84 /* Release */,
			);
			defaultConfigurationIsVisible = 0;
			defaultConfigurationName = Release;
		};
/* End XCConfigurationList section */

/* Begin XCVersionGroup section */
		84DEE8A725CC031200C98CC7 /* MBDatabase.xcdatamodeld */ = {
			isa = XCVersionGroup;
			children = (
				84DEE8A825CC031200C98CC7 /* MBDatabase.xcdatamodel */,
			);
			currentVersion = 84DEE8A825CC031200C98CC7 /* MBDatabase.xcdatamodel */;
			path = MBDatabase.xcdatamodeld;
			sourceTree = "<group>";
			versionGroupType = wrapper.xcdatamodel;
		};
/* End XCVersionGroup section */
	};
	rootObject = 313B232725ADEA0F00A1CB72 /* Project object */;
}<|MERGE_RESOLUTION|>--- conflicted
+++ resolved
@@ -1728,11 +1728,7 @@
 					"@executable_path/Frameworks",
 					"@loader_path/Frameworks",
 				);
-<<<<<<< HEAD
-				MARKETING_VERSION = 2.0;
-=======
 				MARKETING_VERSION = 2.0.1;
->>>>>>> 5a0594ee
 				PRODUCT_BUNDLE_IDENTIFIER = cloud.Mindbox;
 				PRODUCT_NAME = "$(TARGET_NAME:c99extidentifier)";
 				SKIP_INSTALL = YES;
@@ -1760,11 +1756,7 @@
 					"@executable_path/Frameworks",
 					"@loader_path/Frameworks",
 				);
-<<<<<<< HEAD
-				MARKETING_VERSION = 2.0;
-=======
 				MARKETING_VERSION = 2.0.1;
->>>>>>> 5a0594ee
 				PRODUCT_BUNDLE_IDENTIFIER = cloud.Mindbox;
 				PRODUCT_NAME = "$(TARGET_NAME:c99extidentifier)";
 				SKIP_INSTALL = YES;
@@ -1828,11 +1820,7 @@
 					"@executable_path/Frameworks",
 					"@loader_path/Frameworks",
 				);
-<<<<<<< HEAD
-				MARKETING_VERSION = 2.0;
-=======
 				MARKETING_VERSION = 2.0.1;
->>>>>>> 5a0594ee
 				PRODUCT_BUNDLE_IDENTIFIER = cloud.MindboxNotifications;
 				PRODUCT_NAME = "$(TARGET_NAME:c99extidentifier)";
 				SKIP_INSTALL = YES;
@@ -1860,11 +1848,7 @@
 					"@executable_path/Frameworks",
 					"@loader_path/Frameworks",
 				);
-<<<<<<< HEAD
-				MARKETING_VERSION = 2.0;
-=======
 				MARKETING_VERSION = 2.0.1;
->>>>>>> 5a0594ee
 				PRODUCT_BUNDLE_IDENTIFIER = cloud.MindboxNotifications;
 				PRODUCT_NAME = "$(TARGET_NAME:c99extidentifier)";
 				SKIP_INSTALL = YES;
