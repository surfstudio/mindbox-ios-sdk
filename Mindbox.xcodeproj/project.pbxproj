// !$*UTF8*$!
{
	archiveVersion = 1;
	classes = {
	};
	objectVersion = 50;
	objects = {

/* Begin PBXBuildFile section */
		3132DFF625C2A811007FE358 /* TestDependencyProvider.swift in Sources */ = {isa = PBXBuildFile; fileRef = 3132DFF525C2A811007FE358 /* TestDependencyProvider.swift */; };
		313B233A25ADEA0F00A1CB72 /* Mindbox.framework in Frameworks */ = {isa = PBXBuildFile; fileRef = 313B233025ADEA0F00A1CB72 /* Mindbox.framework */; };
		313B233F25ADEA0F00A1CB72 /* MindboxTests.swift in Sources */ = {isa = PBXBuildFile; fileRef = 313B233E25ADEA0F00A1CB72 /* MindboxTests.swift */; };
		313B234125ADEA0F00A1CB72 /* Mindbox.h in Headers */ = {isa = PBXBuildFile; fileRef = 313B233325ADEA0F00A1CB72 /* Mindbox.h */; settings = {ATTRIBUTES = (Public, ); }; };
		314B38FD25AEE8B200E947B9 /* MBConfiguration.swift in Sources */ = {isa = PBXBuildFile; fileRef = 314B38FC25AEE8B200E947B9 /* MBConfiguration.swift */; };
		314B390025AEE96F00E947B9 /* CoreController.swift in Sources */ = {isa = PBXBuildFile; fileRef = 314B38FF25AEE96F00E947B9 /* CoreController.swift */; };
		317054C425AEF88E00AE624C /* DependencyProvider.swift in Sources */ = {isa = PBXBuildFile; fileRef = 317054C325AEF88E00AE624C /* DependencyProvider.swift */; };
		317054CB25AF189800AE624C /* PersistenceStorage.swift in Sources */ = {isa = PBXBuildFile; fileRef = 317054CA25AF189800AE624C /* PersistenceStorage.swift */; };
		317054CE25AF191F00AE624C /* Logger.swift in Sources */ = {isa = PBXBuildFile; fileRef = 317054CD25AF191F00AE624C /* Logger.swift */; };
		317054E625B01BDD00AE624C /* LogManager.swift in Sources */ = {isa = PBXBuildFile; fileRef = 317054D525B01BDD00AE624C /* LogManager.swift */; };
		317054E825B01BDD00AE624C /* MindboxError.swift in Sources */ = {isa = PBXBuildFile; fileRef = 317054D825B01BDD00AE624C /* MindboxError.swift */; };
		317054EC25B01BDD00AE624C /* ErrorKey.swift in Sources */ = {isa = PBXBuildFile; fileRef = 317054DE25B01BDD00AE624C /* ErrorKey.swift */; };
		317AF8FC25B844DB006348FA /* UtilitiesFetcher.swift in Sources */ = {isa = PBXBuildFile; fileRef = 317AF8FB25B844DB006348FA /* UtilitiesFetcher.swift */; };
		317F1FD525B879B200B54346 /* MBUtilitiesFetcher.swift in Sources */ = {isa = PBXBuildFile; fileRef = 317F1FD425B879B200B54346 /* MBUtilitiesFetcher.swift */; };
		3191C2A625ADFD8000E7D6B9 /* Mindbox.swift in Sources */ = {isa = PBXBuildFile; fileRef = 3191C2A525ADFD8000E7D6B9 /* Mindbox.swift */; };
		31A20D4925B6CBE000AAA0A3 /* TestConfig1.plist in Resources */ = {isa = PBXBuildFile; fileRef = 31A20D4725B6CB7D00AAA0A3 /* TestConfig1.plist */; };
		31A20D4C25B6E0D700AAA0A3 /* MindboxErrors.swift in Sources */ = {isa = PBXBuildFile; fileRef = 31A20D4B25B6E0D700AAA0A3 /* MindboxErrors.swift */; };
		31A20D4E25B6EFB600AAA0A3 /* MindboxDelegate.swift in Sources */ = {isa = PBXBuildFile; fileRef = 31A20D4D25B6EFB600AAA0A3 /* MindboxDelegate.swift */; };
		31EB907325C402F900368FFB /* TestConfig3.plist in Resources */ = {isa = PBXBuildFile; fileRef = 31EB907125C402F900368FFB /* TestConfig3.plist */; };
		31EB907425C402F900368FFB /* TestConfig2.plist in Resources */ = {isa = PBXBuildFile; fileRef = 31EB907225C402F900368FFB /* TestConfig2.plist */; };
		31ED2DEC25C444C400301FAD /* MBConfigurationTestCase.swift in Sources */ = {isa = PBXBuildFile; fileRef = 31ED2DEB25C444C400301FAD /* MBConfigurationTestCase.swift */; };
		31ED2DF225C4456600301FAD /* TestConfig_Invalid_2.plist in Resources */ = {isa = PBXBuildFile; fileRef = 31ED2DEF25C4456600301FAD /* TestConfig_Invalid_2.plist */; };
		31ED2DF325C4456600301FAD /* TestConfig_Invalid_1.plist in Resources */ = {isa = PBXBuildFile; fileRef = 31ED2DF025C4456600301FAD /* TestConfig_Invalid_1.plist */; };
		31ED2DF425C4456600301FAD /* TestConfig_Invalid_3.plist in Resources */ = {isa = PBXBuildFile; fileRef = 31ED2DF125C4456600301FAD /* TestConfig_Invalid_3.plist */; };
		31ED2DFA25C4459500301FAD /* TestConfig_Invalid_4.plist in Resources */ = {isa = PBXBuildFile; fileRef = 31ED2DF925C4459400301FAD /* TestConfig_Invalid_4.plist */; };
		33072F2E2664C24F001F1AB2 /* AreaResponse.swift in Sources */ = {isa = PBXBuildFile; fileRef = 33072F2D2664C24F001F1AB2 /* AreaResponse.swift */; };
		33072F302664C2E4001F1AB2 /* SubscriptionResponse.swift in Sources */ = {isa = PBXBuildFile; fileRef = 33072F2F2664C2E4001F1AB2 /* SubscriptionResponse.swift */; };
		33072F322664C357001F1AB2 /* ProductListResponse.swift in Sources */ = {isa = PBXBuildFile; fileRef = 33072F312664C357001F1AB2 /* ProductListResponse.swift */; };
		33072F342664C3E1001F1AB2 /* ProductResponse.swift in Sources */ = {isa = PBXBuildFile; fileRef = 33072F332664C3E1001F1AB2 /* ProductResponse.swift */; };
		33072F362664C4D7001F1AB2 /* RecommendationRequest.swift in Sources */ = {isa = PBXBuildFile; fileRef = 33072F352664C4D7001F1AB2 /* RecommendationRequest.swift */; };
		33072F382664C577001F1AB2 /* RecommendationResponse.swift in Sources */ = {isa = PBXBuildFile; fileRef = 33072F372664C577001F1AB2 /* RecommendationResponse.swift */; };
		33072F3A2664C5CB001F1AB2 /* ManufacturerResponse.swift in Sources */ = {isa = PBXBuildFile; fileRef = 33072F392664C5CB001F1AB2 /* ManufacturerResponse.swift */; };
		33072F3C2664C713001F1AB2 /* CustomerSegmentationsResponse.swift in Sources */ = {isa = PBXBuildFile; fileRef = 33072F3B2664C713001F1AB2 /* CustomerSegmentationsResponse.swift */; };
		33072F3E2664C7B5001F1AB2 /* DiscountCardResponse.swift in Sources */ = {isa = PBXBuildFile; fileRef = 33072F3D2664C7B5001F1AB2 /* DiscountCardResponse.swift */; };
		33072F402664CB08001F1AB2 /* ProductGroupResponse.swift in Sources */ = {isa = PBXBuildFile; fileRef = 33072F3F2664CB08001F1AB2 /* ProductGroupResponse.swift */; };
		33072F422664CB81001F1AB2 /* PromoCodeResponse.swift in Sources */ = {isa = PBXBuildFile; fileRef = 33072F412664CB81001F1AB2 /* PromoCodeResponse.swift */; };
		33072F442664CC6C001F1AB2 /* IssuedPointOfContactResponse.swift in Sources */ = {isa = PBXBuildFile; fileRef = 33072F432664CC6C001F1AB2 /* IssuedPointOfContactResponse.swift */; };
		33072F462664CC9A001F1AB2 /* UsedPointOfContactResponse.swift in Sources */ = {isa = PBXBuildFile; fileRef = 33072F452664CC9A001F1AB2 /* UsedPointOfContactResponse.swift */; };
		33072F482664CCBA001F1AB2 /* PoolResponse.swift in Sources */ = {isa = PBXBuildFile; fileRef = 33072F472664CCBA001F1AB2 /* PoolResponse.swift */; };
		330D8CCB26579521005106D5 /* DiscountTypeRequest.swift in Sources */ = {isa = PBXBuildFile; fileRef = 330D8CCA26579521005106D5 /* DiscountTypeRequest.swift */; };
		330D8CCD26579581005106D5 /* Channel.swift in Sources */ = {isa = PBXBuildFile; fileRef = 330D8CCC26579581005106D5 /* Channel.swift */; };
		3328FE4226303F2F000A30D0 /* String+Regex.swift in Sources */ = {isa = PBXBuildFile; fileRef = 3328FE4126303F2F000A30D0 /* String+Regex.swift */; };
		3333C1A12681D3CF00B60D84 /* MindboxNotifications.framework in Frameworks */ = {isa = PBXBuildFile; fileRef = 3333C1982681D3CF00B60D84 /* MindboxNotifications.framework */; };
		3333C1A62681D3CF00B60D84 /* MindboxNotificationsTests.swift in Sources */ = {isa = PBXBuildFile; fileRef = 3333C1A52681D3CF00B60D84 /* MindboxNotificationsTests.swift */; };
		3333C1A82681D3CF00B60D84 /* MindboxNotifications.h in Headers */ = {isa = PBXBuildFile; fileRef = 3333C19A2681D3CF00B60D84 /* MindboxNotifications.h */; settings = {ATTRIBUTES = (Public, ); }; };
		3333C1AF2681D3DB00B60D84 /* MindboxNotificationService.swift in Sources */ = {isa = PBXBuildFile; fileRef = 337EDF332636DA3F0089559F /* MindboxNotificationService.swift */; };
		3333C1B22681D42000B60D84 /* Payload.swift in Sources */ = {isa = PBXBuildFile; fileRef = 3333C1B12681D42000B60D84 /* Payload.swift */; };
		3333C1B42681D43C00B60D84 /* ImageFormat.swift in Sources */ = {isa = PBXBuildFile; fileRef = 3333C1B32681D43C00B60D84 /* ImageFormat.swift */; };
		3333C1B62681D69700B60D84 /* MBConfiguration.swift in Sources */ = {isa = PBXBuildFile; fileRef = 3333C1B52681D69700B60D84 /* MBConfiguration.swift */; };
		3333C1B82681DC0500B60D84 /* DeliveryService.swift in Sources */ = {isa = PBXBuildFile; fileRef = 3333C1B72681DC0500B60D84 /* DeliveryService.swift */; };
		3333C1BA2681DC4B00B60D84 /* MBUtilitiesFetcher.swift in Sources */ = {isa = PBXBuildFile; fileRef = 3333C1B92681DC4B00B60D84 /* MBUtilitiesFetcher.swift */; };
		3333C1BC2681DE0900B60D84 /* DeviceModelHelper.swift in Sources */ = {isa = PBXBuildFile; fileRef = 3333C1BB2681DE0900B60D84 /* DeviceModelHelper.swift */; };
		3333C1BD2681DE6600B60D84 /* PushDelivered.swift in Sources */ = {isa = PBXBuildFile; fileRef = 842DE32B25E01B9A002BE5C6 /* PushDelivered.swift */; };
		3333C1BF2681E46400B60D84 /* NotificationDecoder.swift in Sources */ = {isa = PBXBuildFile; fileRef = 8400428B2614C4D100CA17C5 /* NotificationDecoder.swift */; };
		3333C1C02681E4E400B60D84 /* NotificationsPayloads.swift in Sources */ = {isa = PBXBuildFile; fileRef = 840042902614C65900CA17C5 /* NotificationsPayloads.swift */; };
		3333C1C22681E59900B60D84 /* DeliveryOperation.swift in Sources */ = {isa = PBXBuildFile; fileRef = 3333C1C12681E59900B60D84 /* DeliveryOperation.swift */; };
		3333C1C42681E64F00B60D84 /* NetworkService.swift in Sources */ = {isa = PBXBuildFile; fileRef = 3333C1C32681E64F00B60D84 /* NetworkService.swift */; };
		3333C1CA2681E74A00B60D84 /* Route.swift in Sources */ = {isa = PBXBuildFile; fileRef = 3333C1C92681E74A00B60D84 /* Route.swift */; };
		3333C1CC2681E76000B60D84 /* EventWrapper.swift in Sources */ = {isa = PBXBuildFile; fileRef = 3333C1CB2681E76000B60D84 /* EventWrapper.swift */; };
		3333C1D02681E83200B60D84 /* BodyDecoder.swift in Sources */ = {isa = PBXBuildFile; fileRef = 3333C1CE2681E83200B60D84 /* BodyDecoder.swift */; };
		3333C1D12681E83200B60D84 /* BodyEncoder.swift in Sources */ = {isa = PBXBuildFile; fileRef = 3333C1CF2681E83200B60D84 /* BodyEncoder.swift */; };
		3333C1D62681E85600B60D84 /* HTTPMethod.swift in Sources */ = {isa = PBXBuildFile; fileRef = 3333C1D32681E85600B60D84 /* HTTPMethod.swift */; };
		3333C1D72681E85600B60D84 /* ErrorKey.swift in Sources */ = {isa = PBXBuildFile; fileRef = 3333C1D42681E85600B60D84 /* ErrorKey.swift */; };
		3333C1D82681E85600B60D84 /* HTTPTypealiases.swift in Sources */ = {isa = PBXBuildFile; fileRef = 3333C1D52681E85600B60D84 /* HTTPTypealiases.swift */; };
		3333C1DE2681E9F300B60D84 /* URLRequestBuilder.swift in Sources */ = {isa = PBXBuildFile; fileRef = 3333C1DD2681E9F300B60D84 /* URLRequestBuilder.swift */; };
		3333C1E12681EA4D00B60D84 /* NotificationsPayloads.swift in Sources */ = {isa = PBXBuildFile; fileRef = 3333C1E02681EA4C00B60D84 /* NotificationsPayloads.swift */; };
		3333C1E32681EEA800B60D84 /* Event.swift in Sources */ = {isa = PBXBuildFile; fileRef = 3333C1E22681EEA800B60D84 /* Event.swift */; };
		3333C1E52681EEEF00B60D84 /* URLRequestBuilder.swift in Sources */ = {isa = PBXBuildFile; fileRef = 3333C1E42681EEEF00B60D84 /* URLRequestBuilder.swift */; };
		3333D7BE265E56F2004279B0 /* OperationResponseType.swift in Sources */ = {isa = PBXBuildFile; fileRef = 3333D7BD265E56F2004279B0 /* OperationResponseType.swift */; };
		3337E69D265FA5BD006949EB /* ValidationError.swift in Sources */ = {isa = PBXBuildFile; fileRef = 3337E69C265FA5BD006949EB /* ValidationError.swift */; };
		3337E69F265FA649006949EB /* ProtocolError.swift in Sources */ = {isa = PBXBuildFile; fileRef = 3337E69E265FA649006949EB /* ProtocolError.swift */; };
		3337E6A1265FA99F006949EB /* Status.swift in Sources */ = {isa = PBXBuildFile; fileRef = 3337E6A0265FA99F006949EB /* Status.swift */; };
		3337E6A3265FAB39006949EB /* BaseResponse.swift in Sources */ = {isa = PBXBuildFile; fileRef = 3337E6A2265FAB39006949EB /* BaseResponse.swift */; };
		3337E6A52660D878006949EB /* OperationResponse.swift in Sources */ = {isa = PBXBuildFile; fileRef = 3337E6A42660D878006949EB /* OperationResponse.swift */; };
		3337E6A92664C16A006949EB /* CustomerResponse.swift in Sources */ = {isa = PBXBuildFile; fileRef = 3337E6A82664C16A006949EB /* CustomerResponse.swift */; };
		334F3A66264AA18500A6AC00 /* MindboxSceneDelegate.swift in Sources */ = {isa = PBXBuildFile; fileRef = 334F3A64264AA18500A6AC00 /* MindboxSceneDelegate.swift */; };
		334F3A67264AA18500A6AC00 /* MindboxAppDelegate.swift in Sources */ = {isa = PBXBuildFile; fileRef = 334F3A65264AA18500A6AC00 /* MindboxAppDelegate.swift */; };
		334F3ADF264C199900A6AC00 /* SubViewProductRequest.swift in Sources */ = {isa = PBXBuildFile; fileRef = 334F3AB6264C199900A6AC00 /* SubViewProductRequest.swift */; };
		334F3AE0264C199900A6AC00 /* ViewProductCategoryRequest.swift in Sources */ = {isa = PBXBuildFile; fileRef = 334F3AB7264C199900A6AC00 /* ViewProductCategoryRequest.swift */; };
		334F3AE1264C199900A6AC00 /* PromoCodeRequest.swift in Sources */ = {isa = PBXBuildFile; fileRef = 334F3AB8264C199900A6AC00 /* PromoCodeRequest.swift */; };
		334F3AE2264C199900A6AC00 /* CouponRequest.swift in Sources */ = {isa = PBXBuildFile; fileRef = 334F3AB9264C199900A6AC00 /* CouponRequest.swift */; };
		334F3AE7264C199900A6AC00 /* CatalogProductListRequest.swift in Sources */ = {isa = PBXBuildFile; fileRef = 334F3ABE264C199900A6AC00 /* CatalogProductListRequest.swift */; };
		334F3AE8264C199900A6AC00 /* ItemRequest.swift in Sources */ = {isa = PBXBuildFile; fileRef = 334F3ABF264C199900A6AC00 /* ItemRequest.swift */; };
		334F3AE9264C199900A6AC00 /* OrderRequest.swift in Sources */ = {isa = PBXBuildFile; fileRef = 334F3AC0264C199900A6AC00 /* OrderRequest.swift */; };
		334F3AEA264C199900A6AC00 /* CustomerRequest.swift in Sources */ = {isa = PBXBuildFile; fileRef = 334F3AC1264C199900A6AC00 /* CustomerRequest.swift */; };
		334F3AEB264C199900A6AC00 /* DiscountCardRequest.swift in Sources */ = {isa = PBXBuildFile; fileRef = 334F3AC2264C199900A6AC00 /* DiscountCardRequest.swift */; };
		334F3AEC264C199900A6AC00 /* RequestedPromotionRequest.swift in Sources */ = {isa = PBXBuildFile; fileRef = 334F3AC3264C199900A6AC00 /* RequestedPromotionRequest.swift */; };
		334F3AED264C199900A6AC00 /* SubscriptionRequest.swift in Sources */ = {isa = PBXBuildFile; fileRef = 334F3AC4264C199900A6AC00 /* SubscriptionRequest.swift */; };
		334F3AEE264C199900A6AC00 /* SegmentationRequest.swift in Sources */ = {isa = PBXBuildFile; fileRef = 334F3AC5264C199900A6AC00 /* SegmentationRequest.swift */; };
		334F3AEF264C199900A6AC00 /* DiscountPromoCodeRequest.swift in Sources */ = {isa = PBXBuildFile; fileRef = 334F3AC6264C199900A6AC00 /* DiscountPromoCodeRequest.swift */; };
		334F3AF0264C199900A6AC00 /* DiscountRequest.swift in Sources */ = {isa = PBXBuildFile; fileRef = 334F3AC7264C199900A6AC00 /* DiscountRequest.swift */; };
		334F3AF1264C199900A6AC00 /* PoolRequest.swift in Sources */ = {isa = PBXBuildFile; fileRef = 334F3AC8264C199900A6AC00 /* PoolRequest.swift */; };
		334F3AF2264C199900A6AC00 /* LineRequest.swift in Sources */ = {isa = PBXBuildFile; fileRef = 334F3AC9264C199900A6AC00 /* LineRequest.swift */; };
		334F3AF3264C199900A6AC00 /* AreaRequest.swift in Sources */ = {isa = PBXBuildFile; fileRef = 334F3ACA264C199900A6AC00 /* AreaRequest.swift */; };
		334F3AF4264C199900A6AC00 /* ProductRequest.swift in Sources */ = {isa = PBXBuildFile; fileRef = 334F3ACB264C199900A6AC00 /* ProductRequest.swift */; };
		334F3AF5264C199900A6AC00 /* CodableDictionary.swift in Sources */ = {isa = PBXBuildFile; fileRef = 334F3ACC264C199900A6AC00 /* CodableDictionary.swift */; };
		334F3AF6264C199900A6AC00 /* ProductListRequest.swift in Sources */ = {isa = PBXBuildFile; fileRef = 334F3ACD264C199900A6AC00 /* ProductListRequest.swift */; };
		334F3AF7264C199900A6AC00 /* CustomerActionRequest.swift in Sources */ = {isa = PBXBuildFile; fileRef = 334F3ACE264C199900A6AC00 /* CustomerActionRequest.swift */; };
		337A47362654F995000DC613 /* OperationBodyRequest.swift in Sources */ = {isa = PBXBuildFile; fileRef = 337A47352654F995000DC613 /* OperationBodyRequest.swift */; };
		337A473A26550FDA000DC613 /* CustomFields.swift in Sources */ = {isa = PBXBuildFile; fileRef = 337A473926550FDA000DC613 /* CustomFields.swift */; };
		337A473C265510AA000DC613 /* IDS.swift in Sources */ = {isa = PBXBuildFile; fileRef = 337A473B265510AA000DC613 /* IDS.swift */; };
		337A473E265528B5000DC613 /* MBDate.swift in Sources */ = {isa = PBXBuildFile; fileRef = 337A473D265528B5000DC613 /* MBDate.swift */; };
		337A474026553938000DC613 /* Sex.swift in Sources */ = {isa = PBXBuildFile; fileRef = 337A473F26553938000DC613 /* Sex.swift */; };
		337C7950265646230092B580 /* ProductGroupRequest.swift in Sources */ = {isa = PBXBuildFile; fileRef = 337C794F265646230092B580 /* ProductGroupRequest.swift */; };
		337C7952265646D10092B580 /* OperationBodyRequestType.swift in Sources */ = {isa = PBXBuildFile; fileRef = 337C7951265646D10092B580 /* OperationBodyRequestType.swift */; };
		337C7954265652A80092B580 /* ProductCategoryRequest.swift in Sources */ = {isa = PBXBuildFile; fileRef = 337C7953265652A80092B580 /* ProductCategoryRequest.swift */; };
		337C79562656533F0092B580 /* ViewProductRequest.swift in Sources */ = {isa = PBXBuildFile; fileRef = 337C79552656533F0092B580 /* ViewProductRequest.swift */; };
		339ACE50262DAC74003590D2 /* CustomEvent.swift in Sources */ = {isa = PBXBuildFile; fileRef = 339ACE4F262DAC74003590D2 /* CustomEvent.swift */; };
		33B1C976265B910F00E293F8 /* SwiftyJSON.swift in Sources */ = {isa = PBXBuildFile; fileRef = 33B1C975265B910F00E293F8 /* SwiftyJSON.swift */; };
		33BEE80D2681EB7700993720 /* NotificationDecoder.swift in Sources */ = {isa = PBXBuildFile; fileRef = 33BEE80C2681EB7700993720 /* NotificationDecoder.swift */; };
		33BEE8172681EC5F00993720 /* EventRoute.swift in Sources */ = {isa = PBXBuildFile; fileRef = 33BEE8162681EC5F00993720 /* EventRoute.swift */; };
		33BEE81D2681ED2900993720 /* PushDeliveredEventRoute.swift in Sources */ = {isa = PBXBuildFile; fileRef = 33BEE81C2681ED2900993720 /* PushDeliveredEventRoute.swift */; };
		33C81EA4264145CD00863380 /* TimerManager.swift in Sources */ = {isa = PBXBuildFile; fileRef = 33C81EA3264145CD00863380 /* TimerManager.swift */; };
		33D135CE2682240100B6628B /* Logger.swift in Sources */ = {isa = PBXBuildFile; fileRef = 33D135CD2682240100B6628B /* Logger.swift */; };
		33E42E5C268323E60046CBCB /* CashdeskRequest.swift in Sources */ = {isa = PBXBuildFile; fileRef = 33E42E5B268323E60046CBCB /* CashdeskRequest.swift */; };
		33EBF0B0264E6283002A35D5 /* SessionManager.swift in Sources */ = {isa = PBXBuildFile; fileRef = 33EBF0AF264E6283002A35D5 /* SessionManager.swift */; };
		6F1EAA16266A670E007A335B /* ProductListItemsResponse.swift in Sources */ = {isa = PBXBuildFile; fileRef = 6F1EAA15266A670E007A335B /* ProductListItemsResponse.swift */; };
		6FDD143B266F7BD900A50C35 /* ProcessingStatusResponse.swift in Sources */ = {isa = PBXBuildFile; fileRef = 6FDD143A266F7BD900A50C35 /* ProcessingStatusResponse.swift */; };
		6FDD143D266F7BEB00A50C35 /* ItemResponse.swift in Sources */ = {isa = PBXBuildFile; fileRef = 6FDD143C266F7BEB00A50C35 /* ItemResponse.swift */; };
		6FDD143F266F7BF900A50C35 /* AppliedPromotionResponse.swift in Sources */ = {isa = PBXBuildFile; fileRef = 6FDD143E266F7BF900A50C35 /* AppliedPromotionResponse.swift */; };
		6FDD1441266F7C0600A50C35 /* AppliedPromotionTypeResponse.swift in Sources */ = {isa = PBXBuildFile; fileRef = 6FDD1440266F7C0600A50C35 /* AppliedPromotionTypeResponse.swift */; };
		6FDD1443266F7C1600A50C35 /* BalanceTypeReponse.swift in Sources */ = {isa = PBXBuildFile; fileRef = 6FDD1442266F7C1600A50C35 /* BalanceTypeReponse.swift */; };
		6FDD1445266F7C2200A50C35 /* CouponResponse.swift in Sources */ = {isa = PBXBuildFile; fileRef = 6FDD1444266F7C2200A50C35 /* CouponResponse.swift */; };
		6FDD1447266F7C2B00A50C35 /* LimitResponse.swift in Sources */ = {isa = PBXBuildFile; fileRef = 6FDD1446266F7C2B00A50C35 /* LimitResponse.swift */; };
		6FDD1449266F7C4E00A50C35 /* LimitTypeResponse.swift in Sources */ = {isa = PBXBuildFile; fileRef = 6FDD1448266F7C4E00A50C35 /* LimitTypeResponse.swift */; };
		6FDD144B266F7C5A00A50C35 /* AmountResponse.swift in Sources */ = {isa = PBXBuildFile; fileRef = 6FDD144A266F7C5A00A50C35 /* AmountResponse.swift */; };
		6FDD144D266F7C6600A50C35 /* AmountTypeResponse.swift in Sources */ = {isa = PBXBuildFile; fileRef = 6FDD144C266F7C6600A50C35 /* AmountTypeResponse.swift */; };
		6FDD144F266F7C7000A50C35 /* UsedResponse.swift in Sources */ = {isa = PBXBuildFile; fileRef = 6FDD144E266F7C7000A50C35 /* UsedResponse.swift */; };
		6FDD1451266F7C8000A50C35 /* UsageServiceStatusResponse.swift in Sources */ = {isa = PBXBuildFile; fileRef = 6FDD1450266F7C8000A50C35 /* UsageServiceStatusResponse.swift */; };
		6FDD1453266F7C8B00A50C35 /* PromotionResponse.swift in Sources */ = {isa = PBXBuildFile; fileRef = 6FDD1452266F7C8B00A50C35 /* PromotionResponse.swift */; };
		6FDD1455266F7C9A00A50C35 /* PromotionTypeResponse.swift in Sources */ = {isa = PBXBuildFile; fileRef = 6FDD1454266F7C9A00A50C35 /* PromotionTypeResponse.swift */; };
		6FDD1457266F7CAB00A50C35 /* PlaceholderResponse.swift in Sources */ = {isa = PBXBuildFile; fileRef = 6FDD1456266F7CAB00A50C35 /* PlaceholderResponse.swift */; };
		6FDD1459266F7CB700A50C35 /* ContentResponse.swift in Sources */ = {isa = PBXBuildFile; fileRef = 6FDD1458266F7CB700A50C35 /* ContentResponse.swift */; };
		6FDD145B266F7CC300A50C35 /* ContentTypeResponse.swift in Sources */ = {isa = PBXBuildFile; fileRef = 6FDD145A266F7CC300A50C35 /* ContentTypeResponse.swift */; };
		6FDD145D266F7CCE00A50C35 /* PossibleDiscountsResponse.swift in Sources */ = {isa = PBXBuildFile; fileRef = 6FDD145C266F7CCE00A50C35 /* PossibleDiscountsResponse.swift */; };
		6FDD145F266F7CD900A50C35 /* DiscountResponse.swift in Sources */ = {isa = PBXBuildFile; fileRef = 6FDD145E266F7CD900A50C35 /* DiscountResponse.swift */; };
		6FDD1461266F7CE300A50C35 /* DiscountAmountTypeResponse.swift in Sources */ = {isa = PBXBuildFile; fileRef = 6FDD1460266F7CE300A50C35 /* DiscountAmountTypeResponse.swift */; };
		6FDD1463266F7CED00A50C35 /* ProductElementReponse.swift in Sources */ = {isa = PBXBuildFile; fileRef = 6FDD1462266F7CED00A50C35 /* ProductElementReponse.swift */; };
		6FDD1465266F7CFE00A50C35 /* ItemProductResponse.swift in Sources */ = {isa = PBXBuildFile; fileRef = 6FDD1464266F7CFE00A50C35 /* ItemProductResponse.swift */; };
		840042A12614CE0000CA17C5 /* ClickNotificationManager.swift in Sources */ = {isa = PBXBuildFile; fileRef = 840042A02614CE0000CA17C5 /* ClickNotificationManager.swift */; };
		840C387225CC1AF200D50183 /* CDEvent+CoreDataClass.swift in Sources */ = {isa = PBXBuildFile; fileRef = 840C387025CC1AF200D50183 /* CDEvent+CoreDataClass.swift */; };
		840C387325CC1AF200D50183 /* CDEvent+CoreDataProperties.swift in Sources */ = {isa = PBXBuildFile; fileRef = 840C387125CC1AF200D50183 /* CDEvent+CoreDataProperties.swift */; };
		840C387825CC7C4300D50183 /* NSManagedObjectContext+.swift in Sources */ = {isa = PBXBuildFile; fileRef = 840C387725CC7C4300D50183 /* NSManagedObjectContext+.swift */; };
		840C387F25CD15C200D50183 /* MockDataBaseLoader.swift in Sources */ = {isa = PBXBuildFile; fileRef = 840C387E25CD15C200D50183 /* MockDataBaseLoader.swift */; };
		840C388525CD169400D50183 /* DatabaseRepositoryTestCase.swift in Sources */ = {isa = PBXBuildFile; fileRef = 840C388425CD169400D50183 /* DatabaseRepositoryTestCase.swift */; };
		840C38A625D1191000D50183 /* GuaranteedDeliveryManager.swift in Sources */ = {isa = PBXBuildFile; fileRef = 840C38A525D1191000D50183 /* GuaranteedDeliveryManager.swift */; };
		840C38AC25D11BB200D50183 /* DeliveryOperation.swift in Sources */ = {isa = PBXBuildFile; fileRef = 840C38AB25D11BB200D50183 /* DeliveryOperation.swift */; };
		840C38B325D133B000D50183 /* GuaranteedDeliveryTestCase.swift in Sources */ = {isa = PBXBuildFile; fileRef = 840C38B225D133B000D50183 /* GuaranteedDeliveryTestCase.swift */; };
		840C38B825D13A7D00D50183 /* EventGenerator.swift in Sources */ = {isa = PBXBuildFile; fileRef = 840C38B725D13A7D00D50183 /* EventGenerator.swift */; };
		8410681325ECDC73004701C2 /* DatabaseLoader.swift in Sources */ = {isa = PBXBuildFile; fileRef = 8410681225ECDC73004701C2 /* DatabaseLoader.swift */; };
		843DAA5C26087F3D00CAC489 /* DependencyContainer.swift in Sources */ = {isa = PBXBuildFile; fileRef = 843DAA5B26087F3D00CAC489 /* DependencyContainer.swift */; };
		846AD39425FF7AC100A59E86 /* LogWriter.swift in Sources */ = {isa = PBXBuildFile; fileRef = 846AD39325FF7AC100A59E86 /* LogWriter.swift */; };
		847F57FE25C88BB700147A9A /* HTTPMethod.swift in Sources */ = {isa = PBXBuildFile; fileRef = 847F57FD25C88BB700147A9A /* HTTPMethod.swift */; };
		847F580325C88BBF00147A9A /* HTTPMethod.swift in Sources */ = {isa = PBXBuildFile; fileRef = 847F57FD25C88BB700147A9A /* HTTPMethod.swift */; };
		847F580725C88C7A00147A9A /* NetworkFetcher.swift in Sources */ = {isa = PBXBuildFile; fileRef = 847F580625C88C7A00147A9A /* NetworkFetcher.swift */; };
		847F580B25C88CAF00147A9A /* Route.swift in Sources */ = {isa = PBXBuildFile; fileRef = 847F580A25C88CAF00147A9A /* Route.swift */; };
		847F580F25C88E8C00147A9A /* MBNetworkFetcher.swift in Sources */ = {isa = PBXBuildFile; fileRef = 847F580E25C88E8C00147A9A /* MBNetworkFetcher.swift */; };
		847F581725C8981F00147A9A /* HTTPURLResponseStatusCodeValidator.swift in Sources */ = {isa = PBXBuildFile; fileRef = 847F581625C8981E00147A9A /* HTTPURLResponseStatusCodeValidator.swift */; };
		847F581F25C8A3F500147A9A /* HTTPTypealiases.swift in Sources */ = {isa = PBXBuildFile; fileRef = 847F581E25C8A3F500147A9A /* HTTPTypealiases.swift */; };
		848A89592620C3AE00EDFB6D /* APNSTokenGenerator.swift in Sources */ = {isa = PBXBuildFile; fileRef = 848A89582620C3AE00EDFB6D /* APNSTokenGenerator.swift */; };
		848A895E2620C54900EDFB6D /* VersioningTestCase.swift in Sources */ = {isa = PBXBuildFile; fileRef = 848A895D2620C54900EDFB6D /* VersioningTestCase.swift */; };
		84A0CD54260AF8C8004CD91B /* TrackClick.swift in Sources */ = {isa = PBXBuildFile; fileRef = 84A0CD53260AF8C8004CD91B /* TrackClick.swift */; };
		84A0CD5A260B021F004CD91B /* MockFailureNetworkFetcher.swift in Sources */ = {isa = PBXBuildFile; fileRef = 84A0CD59260B021F004CD91B /* MockFailureNetworkFetcher.swift */; };
		84A312B025DA5CF30096A017 /* BackgroundTaskManagerProxy.swift in Sources */ = {isa = PBXBuildFile; fileRef = 84A312AF25DA5CF30096A017 /* BackgroundTaskManagerProxy.swift */; };
		84A312B725DA64C60096A017 /* BGTaskManager.swift in Sources */ = {isa = PBXBuildFile; fileRef = 84A312B625DA64C60096A017 /* BGTaskManager.swift */; };
		84A312BD25DA651C0096A017 /* UIBackgroundTaskManager.swift in Sources */ = {isa = PBXBuildFile; fileRef = 84A312BC25DA651C0096A017 /* UIBackgroundTaskManager.swift */; };
		84A312C325DA65690096A017 /* BackgroundTaskManagerType.swift in Sources */ = {isa = PBXBuildFile; fileRef = 84A312C225DA65690096A017 /* BackgroundTaskManagerType.swift */; };
		84B09FB42611C74400B0A06E /* MockDatabaseRepository.swift in Sources */ = {isa = PBXBuildFile; fileRef = 84B09FB32611C74400B0A06E /* MockDatabaseRepository.swift */; };
		84B625D925C9558E00AB6228 /* MBPersistenceStorage.swift in Sources */ = {isa = PBXBuildFile; fileRef = 84B625D825C9558E00AB6228 /* MBPersistenceStorage.swift */; };
		84B625E425C988FA00AB6228 /* URLValidator.swift in Sources */ = {isa = PBXBuildFile; fileRef = 84B625E325C988FA00AB6228 /* URLValidator.swift */; };
		84B625E925C989C100AB6228 /* UDIDValidator.swift in Sources */ = {isa = PBXBuildFile; fileRef = 84B625E825C989C100AB6228 /* UDIDValidator.swift */; };
		84B625F025C98B1200AB6228 /* ValidatorsTestCase.swift in Sources */ = {isa = PBXBuildFile; fileRef = 84B625EF25C98B1200AB6228 /* ValidatorsTestCase.swift */; };
		84BAEF8225D54919002E8A26 /* BodyDecoder.swift in Sources */ = {isa = PBXBuildFile; fileRef = 84BAEF8125D54919002E8A26 /* BodyDecoder.swift */; };
		84C65E5E25D4FBA3008996FA /* MobileApplicationInstalled.swift in Sources */ = {isa = PBXBuildFile; fileRef = 84C65E5D25D4FBA3008996FA /* MobileApplicationInstalled.swift */; };
		84C65E6425D4FBBB008996FA /* MobileApplicationInfoUpdated.swift in Sources */ = {isa = PBXBuildFile; fileRef = 84C65E6325D4FBBB008996FA /* MobileApplicationInfoUpdated.swift */; };
		84C65E6825D4FE41008996FA /* BodyEncoder.swift in Sources */ = {isa = PBXBuildFile; fileRef = 84C65E6725D4FE41008996FA /* BodyEncoder.swift */; };
		84CC798025CABB0B00C062BD /* Event.swift in Sources */ = {isa = PBXBuildFile; fileRef = 84CC797F25CABB0B00C062BD /* Event.swift */; };
		84CC799325CACF0C00C062BD /* EventRepository.swift in Sources */ = {isa = PBXBuildFile; fileRef = 84CC799225CACF0C00C062BD /* EventRepository.swift */; };
		84CC799725CACF5500C062BD /* MBEventRepository.swift in Sources */ = {isa = PBXBuildFile; fileRef = 84CC799625CACF5500C062BD /* MBEventRepository.swift */; };
		84CC79A525CAE14200C062BD /* EventRepositoryTestCase.swift in Sources */ = {isa = PBXBuildFile; fileRef = 84CC79A425CAE14200C062BD /* EventRepositoryTestCase.swift */; };
		84CC79AB25CAEBBB00C062BD /* TestEventConfig.plist in Resources */ = {isa = PBXBuildFile; fileRef = 84CC79AA25CAEBBB00C062BD /* TestEventConfig.plist */; };
		84D350C825C992900044E4E6 /* IDFAFetcher.swift in Sources */ = {isa = PBXBuildFile; fileRef = 84D350C725C992900044E4E6 /* IDFAFetcher.swift */; };
		84D350D225C99F320044E4E6 /* IDFVFetcher.swift in Sources */ = {isa = PBXBuildFile; fileRef = 84D350D125C99F320044E4E6 /* IDFVFetcher.swift */; };
		84DC49CC25D1832300D5D758 /* EventWrapper.swift in Sources */ = {isa = PBXBuildFile; fileRef = 84DC49CB25D1832300D5D758 /* EventWrapper.swift */; };
		84DC4A0225D27D0500D5D758 /* UNAuthorizationStatusProviding.swift in Sources */ = {isa = PBXBuildFile; fileRef = 84DC4A0125D27D0500D5D758 /* UNAuthorizationStatusProviding.swift */; };
		84DC4A0725D27D6000D5D758 /* UNAuthorizationStatusProvider.swift in Sources */ = {isa = PBXBuildFile; fileRef = 84DC4A0625D27D6000D5D758 /* UNAuthorizationStatusProvider.swift */; };
		84DEE8A925CC031200C98CC7 /* MBDatabase.xcdatamodeld in Sources */ = {isa = PBXBuildFile; fileRef = 84DEE8A725CC031200C98CC7 /* MBDatabase.xcdatamodeld */; };
		84DEE8AD25CC036A00C98CC7 /* MBDatabaseRepository.swift in Sources */ = {isa = PBXBuildFile; fileRef = 84DEE8AC25CC036A00C98CC7 /* MBDatabaseRepository.swift */; };
		84DEE8B125CC042A00C98CC7 /* MBDatabaseError.swift in Sources */ = {isa = PBXBuildFile; fileRef = 84DEE8B025CC042A00C98CC7 /* MBDatabaseError.swift */; };
		84DFB33B25FA23F500A0FCE1 /* GuaranteedDeliveryManager+State.swift in Sources */ = {isa = PBXBuildFile; fileRef = 84DFB33A25FA23F500A0FCE1 /* GuaranteedDeliveryManager+State.swift */; };
		84E1D6A9261D8D54002BF03A /* DatabaseLoaderTest.swift in Sources */ = {isa = PBXBuildFile; fileRef = 84E1D6A8261D8D54002BF03A /* DatabaseLoaderTest.swift */; };
		84E1D6DF261D9B19002BF03A /* LogCategory.swift in Sources */ = {isa = PBXBuildFile; fileRef = 84E1D6DE261D9B19002BF03A /* LogCategory.swift */; };
		84E1D6E3261D9B2B002BF03A /* LogLevel.swift in Sources */ = {isa = PBXBuildFile; fileRef = 84E1D6E2261D9B2B002BF03A /* LogLevel.swift */; };
		84EAEDFC25C8B18B00726063 /* DeviceModelHelper.swift in Sources */ = {isa = PBXBuildFile; fileRef = 84EAEDFB25C8B18B00726063 /* DeviceModelHelper.swift */; };
		84ECB42E25D27EF100DA8AC9 /* MockUNAuthorizationStatusProvider.swift in Sources */ = {isa = PBXBuildFile; fileRef = 84ECB42D25D27EF100DA8AC9 /* MockUNAuthorizationStatusProvider.swift */; };
		84F565212628304A00269FD6 /* TrackVisit.swift in Sources */ = {isa = PBXBuildFile; fileRef = 84F565202628304A00269FD6 /* TrackVisit.swift */; };
		84F5655E2628434D00269FD6 /* TrackVisitManager.swift in Sources */ = {isa = PBXBuildFile; fileRef = 84F5655D2628434D00269FD6 /* TrackVisitManager.swift */; };
		84F705372611F873009C7A07 /* MBPersistentContainer.swift in Sources */ = {isa = PBXBuildFile; fileRef = 84F705362611F873009C7A07 /* MBPersistentContainer.swift */; };
		84F7053B26120199009C7A07 /* Constants.swift in Sources */ = {isa = PBXBuildFile; fileRef = 84F7053A26120199009C7A07 /* Constants.swift */; };
		84FCD3B525CA0FD300D1E574 /* MockPersistenceStorage.swift in Sources */ = {isa = PBXBuildFile; fileRef = 84FCD3B425CA0FD300D1E574 /* MockPersistenceStorage.swift */; };
		84FCD3B925CA109E00D1E574 /* MockNetworkFetcher.swift in Sources */ = {isa = PBXBuildFile; fileRef = 84FCD3B825CA109E00D1E574 /* MockNetworkFetcher.swift */; };
		84FCD3BD25CA10F600D1E574 /* SuccessResponse.json in Resources */ = {isa = PBXBuildFile; fileRef = 84FCD3BC25CA10F600D1E574 /* SuccessResponse.json */; };
		9B24FAAA28C74B6A00F10B5D /* InAppPresentationManager.swift in Sources */ = {isa = PBXBuildFile; fileRef = 9B24FAA928C74B6A00F10B5D /* InAppPresentationManager.swift */; };
		9B24FAAC28C74B8300F10B5D /* InAppConfigurationRepository.swift in Sources */ = {isa = PBXBuildFile; fileRef = 9B24FAAB28C74B8300F10B5D /* InAppConfigurationRepository.swift */; };
		9B24FAAE28C74BA500F10B5D /* InAppCoreManager.swift in Sources */ = {isa = PBXBuildFile; fileRef = 9B24FAAD28C74BA500F10B5D /* InAppCoreManager.swift */; };
		9B24FAB128C74BD200F10B5D /* InAppConfigurationManager.swift in Sources */ = {isa = PBXBuildFile; fileRef = 9B24FAB028C74BD200F10B5D /* InAppConfigurationManager.swift */; };
		9B24FAB528C751E400F10B5D /* InAppImagesStorage.swift in Sources */ = {isa = PBXBuildFile; fileRef = 9B24FAB428C751E400F10B5D /* InAppImagesStorage.swift */; };
		9B24FABD28C757A700F10B5D /* InAppResponse.swift in Sources */ = {isa = PBXBuildFile; fileRef = 9B24FABC28C757A700F10B5D /* InAppResponse.swift */; };
		9B2F5F752902975B00F28A96 /* InAppMessagesTracker.swift in Sources */ = {isa = PBXBuildFile; fileRef = 9B2F5F742902975B00F28A96 /* InAppMessagesTracker.swift */; };
		9B33F3CD28D0986900A3FFF9 /* CustomerSegmentsAPI.swift in Sources */ = {isa = PBXBuildFile; fileRef = 9B33F3CC28D0986900A3FFF9 /* CustomerSegmentsAPI.swift */; };
		9B4F9DEF28D08897002C9CF0 /* InAppSegmentationChecker.swift in Sources */ = {isa = PBXBuildFile; fileRef = 9B4F9DEE28D08897002C9CF0 /* InAppSegmentationChecker.swift */; };
		9B4F9DF228D088A0002C9CF0 /* InAppsCheckRequest.swift in Sources */ = {isa = PBXBuildFile; fileRef = 9B4F9DF028D088A0002C9CF0 /* InAppsCheckRequest.swift */; };
		9B4F9DF328D088A0002C9CF0 /* InAppFormData.swift in Sources */ = {isa = PBXBuildFile; fileRef = 9B4F9DF128D088A0002C9CF0 /* InAppFormData.swift */; };
		9B4F9DF828D088A9002C9CF0 /* InAppConfigutationMapper.swift in Sources */ = {isa = PBXBuildFile; fileRef = 9B4F9DF528D088A8002C9CF0 /* InAppConfigutationMapper.swift */; };
		9B4F9DF928D088A9002C9CF0 /* InAppConfig.swift in Sources */ = {isa = PBXBuildFile; fileRef = 9B4F9DF628D088A9002C9CF0 /* InAppConfig.swift */; };
		9B4F9DFB28D088AE002C9CF0 /* InAppMessageViewController.swift in Sources */ = {isa = PBXBuildFile; fileRef = 9B4F9DFA28D088AE002C9CF0 /* InAppMessageViewController.swift */; };
		9B4F9DFE28D088B5002C9CF0 /* InAppImageOnlyView.swift in Sources */ = {isa = PBXBuildFile; fileRef = 9B4F9DFD28D088B4002C9CF0 /* InAppImageOnlyView.swift */; };
		9B4F9E0528D0945F002C9CF0 /* InAppCoreManagerMock.swift in Sources */ = {isa = PBXBuildFile; fileRef = 9B4F9E0428D0945F002C9CF0 /* InAppCoreManagerMock.swift */; };
		9B5256FF28D1A86F0029B1BC /* InAppSegmentationCheckerTests.swift in Sources */ = {isa = PBXBuildFile; fileRef = 9B5256FE28D1A86F0029B1BC /* InAppSegmentationCheckerTests.swift */; };
		9B52570128D1AA180029B1BC /* InAppCoreManagerTests.swift in Sources */ = {isa = PBXBuildFile; fileRef = 9B52570028D1AA180029B1BC /* InAppCoreManagerTests.swift */; };
		9B52570328D1ADEB0029B1BC /* InAppConfigurationManagerMock.swift in Sources */ = {isa = PBXBuildFile; fileRef = 9B52570228D1ADEB0029B1BC /* InAppConfigurationManagerMock.swift */; };
		9B52570528D1AF070029B1BC /* InAppSegmentationCheckerMock.swift in Sources */ = {isa = PBXBuildFile; fileRef = 9B52570428D1AF070029B1BC /* InAppSegmentationCheckerMock.swift */; };
		9B52570728D1AF880029B1BC /* InAppPresentationManagerMock.swift in Sources */ = {isa = PBXBuildFile; fileRef = 9B52570628D1AF880029B1BC /* InAppPresentationManagerMock.swift */; };
		9B52570928D1B1280029B1BC /* InAppImagesStorageMock.swift in Sources */ = {isa = PBXBuildFile; fileRef = 9B52570828D1B1280029B1BC /* InAppImagesStorageMock.swift */; };
		9B7F2C5328DACD4B002ABDB0 /* InAppMessagesDelegate.swift in Sources */ = {isa = PBXBuildFile; fileRef = 9B7F2C5228DACD4B002ABDB0 /* InAppMessagesDelegate.swift */; };
		9B9C95312921116F00BB29DA /* UUIDDebugService.swift in Sources */ = {isa = PBXBuildFile; fileRef = 9B9C952F2921116F00BB29DA /* UUIDDebugService.swift */; };
		9B9C95322921116F00BB29DA /* PasteboardUUIDDebugService.swift in Sources */ = {isa = PBXBuildFile; fileRef = 9B9C95302921116F00BB29DA /* PasteboardUUIDDebugService.swift */; };
		9B9C9538292111A700BB29DA /* MockUUIDDebugService.swift in Sources */ = {isa = PBXBuildFile; fileRef = 9B9C9534292111A700BB29DA /* MockUUIDDebugService.swift */; };
		9B9C9539292111A700BB29DA /* PasteboardUUIDDebugServiceTest.swift in Sources */ = {isa = PBXBuildFile; fileRef = 9B9C9535292111A700BB29DA /* PasteboardUUIDDebugServiceTest.swift */; };
		9B9C953A292111A700BB29DA /* MockNotificationCenter.swift in Sources */ = {isa = PBXBuildFile; fileRef = 9B9C9536292111A700BB29DA /* MockNotificationCenter.swift */; };
		9B9C953B292111A700BB29DA /* MockDateProvider.swift in Sources */ = {isa = PBXBuildFile; fileRef = 9B9C9537292111A700BB29DA /* MockDateProvider.swift */; };
		9BC24E6F28F694EA00C2619C /* SDKVersionProvider.swift in Sources */ = {isa = PBXBuildFile; fileRef = 9BC24E6E28F694CA00C2619C /* SDKVersionProvider.swift */; };
		9BC24E7028F694EB00C2619C /* SDKVersionProvider.swift in Sources */ = {isa = PBXBuildFile; fileRef = 9BC24E6E28F694CA00C2619C /* SDKVersionProvider.swift */; };
		9BC24E7428F6953D00C2619C /* InAppConfigurationAPI.swift in Sources */ = {isa = PBXBuildFile; fileRef = 9BC24E7228F6953D00C2619C /* InAppConfigurationAPI.swift */; };
		9BC24E7528F6953D00C2619C /* InAppConfigResponse.swift in Sources */ = {isa = PBXBuildFile; fileRef = 9BC24E7328F6953D00C2619C /* InAppConfigResponse.swift */; };
		9BC24E7728F6BF8C00C2619C /* InAppConfigResponseTests.swift in Sources */ = {isa = PBXBuildFile; fileRef = 9BC24E7628F6BF8C00C2619C /* InAppConfigResponseTests.swift */; };
		9BC24E7A28F6C08700C2619C /* InAppConfiguration.json in Resources */ = {isa = PBXBuildFile; fileRef = 9BC24E7928F6C08700C2619C /* InAppConfiguration.json */; };
		9BE941F52916822900258077 /* InAppConfigurationInvalid.json in Resources */ = {isa = PBXBuildFile; fileRef = 9BE941F42916822900258077 /* InAppConfigurationInvalid.json */; };
<<<<<<< HEAD
		A179586F2978AEAF00609E91 /* InAppGeoResponse.swift in Sources */ = {isa = PBXBuildFile; fileRef = A179586E2978AEAF00609E91 /* InAppGeoResponse.swift */; };
		A17958762978AEC600609E91 /* OrTargetingChecker.swift in Sources */ = {isa = PBXBuildFile; fileRef = A17958712978AEC600609E91 /* OrTargetingChecker.swift */; };
		A17958772978AEC600609E91 /* TrueTargetingChecker.swift in Sources */ = {isa = PBXBuildFile; fileRef = A17958722978AEC600609E91 /* TrueTargetingChecker.swift */; };
		A17958782978AEC600609E91 /* SegmentTargetingChecker.swift in Sources */ = {isa = PBXBuildFile; fileRef = A17958732978AEC600609E91 /* SegmentTargetingChecker.swift */; };
		A17958792978AEC600609E91 /* GeoTargetingChecker.swift in Sources */ = {isa = PBXBuildFile; fileRef = A17958742978AEC600609E91 /* GeoTargetingChecker.swift */; };
		A179587A2978AEC600609E91 /* AndTargetingChecker.swift in Sources */ = {isa = PBXBuildFile; fileRef = A17958752978AEC600609E91 /* AndTargetingChecker.swift */; };
		A179587C2978AED800609E91 /* GeoTargeting.swift in Sources */ = {isa = PBXBuildFile; fileRef = A179587B2978AED800609E91 /* GeoTargeting.swift */; };
		A17958812978B3FA00609E91 /* InAppResponseModelTests.swift in Sources */ = {isa = PBXBuildFile; fileRef = A17958802978B3FA00609E91 /* InAppResponseModelTests.swift */; };
		A179588C2978BE7000609E91 /* OrTargetingModelValid.json in Resources */ = {isa = PBXBuildFile; fileRef = A17958872978BE6F00609E91 /* OrTargetingModelValid.json */; };
		A179588D2978BE7000609E91 /* SegmentTargetingModelValid.json in Resources */ = {isa = PBXBuildFile; fileRef = A17958882978BE6F00609E91 /* SegmentTargetingModelValid.json */; };
		A179588E2978BE7000609E91 /* AndTargetingModelValid.json in Resources */ = {isa = PBXBuildFile; fileRef = A17958892978BE6F00609E91 /* AndTargetingModelValid.json */; };
		A179588F2978BE7000609E91 /* TrueTargetingModelValid.json in Resources */ = {isa = PBXBuildFile; fileRef = A179588A2978BE6F00609E91 /* TrueTargetingModelValid.json */; };
		A17958902978BE7000609E91 /* GeoTargetingModelValid.json in Resources */ = {isa = PBXBuildFile; fileRef = A179588B2978BE6F00609E91 /* GeoTargetingModelValid.json */; };
		A17958922978C88B00609E91 /* AllTargetingsModelValid.json in Resources */ = {isa = PBXBuildFile; fileRef = A17958912978C88B00609E91 /* AllTargetingsModelValid.json */; };
		A17958972978D2B300609E91 /* InAppTargetingcheckerTests.swift in Sources */ = {isa = PBXBuildFile; fileRef = A17958962978D2B300609E91 /* InAppTargetingcheckerTests.swift */; };
		A17958992978E04600609E91 /* InAppStub.swift in Sources */ = {isa = PBXBuildFile; fileRef = A17958982978E04600609E91 /* InAppStub.swift */; };
		A179589E2979708B00609E91 /* MindBoxAssets.xcassets in Resources */ = {isa = PBXBuildFile; fileRef = A179589D2979708B00609E91 /* MindBoxAssets.xcassets */; };
=======
		A17958A4297A6AE900609E91 /* OrTargetingChecker.swift in Sources */ = {isa = PBXBuildFile; fileRef = A17958A0297A6AE900609E91 /* OrTargetingChecker.swift */; };
		A17958A5297A6AE900609E91 /* TrueTargetingChecker.swift in Sources */ = {isa = PBXBuildFile; fileRef = A17958A1297A6AE900609E91 /* TrueTargetingChecker.swift */; };
		A17958A6297A6AE900609E91 /* SegmentTargetingChecker.swift in Sources */ = {isa = PBXBuildFile; fileRef = A17958A2297A6AE900609E91 /* SegmentTargetingChecker.swift */; };
		A17958A7297A6AE900609E91 /* AndTargetingChecker.swift in Sources */ = {isa = PBXBuildFile; fileRef = A17958A3297A6AE900609E91 /* AndTargetingChecker.swift */; };
>>>>>>> 6bde6773
		A1D017E72976CBE100CD9F99 /* TargetingModel.swift in Sources */ = {isa = PBXBuildFile; fileRef = A1D017E62976CBE100CD9F99 /* TargetingModel.swift */; };
		A1D017E92976CC1C00CD9F99 /* TargetingChecker.swift in Sources */ = {isa = PBXBuildFile; fileRef = A1D017E82976CC1C00CD9F99 /* TargetingChecker.swift */; };
		A1D017EC2976CC2E00CD9F99 /* TrueTargeting.swift in Sources */ = {isa = PBXBuildFile; fileRef = A1D017EB2976CC2E00CD9F99 /* TrueTargeting.swift */; };
		A1D017EE2976CC4000CD9F99 /* AndTargeting.swift in Sources */ = {isa = PBXBuildFile; fileRef = A1D017ED2976CC4000CD9F99 /* AndTargeting.swift */; };
		A1D017F02976CC8600CD9F99 /* OrTargeting.swift in Sources */ = {isa = PBXBuildFile; fileRef = A1D017EF2976CC8600CD9F99 /* OrTargeting.swift */; };
		A1D017F22976CC9400CD9F99 /* SegmentTargeting.swift in Sources */ = {isa = PBXBuildFile; fileRef = A1D017F12976CC9400CD9F99 /* SegmentTargeting.swift */; };
		A1D017F52976FC2B00CD9F99 /* InternalTargetingChecker.swift in Sources */ = {isa = PBXBuildFile; fileRef = A1D017F42976FC2B00CD9F99 /* InternalTargetingChecker.swift */; };
		B36D57852696E59400FEDFD6 /* RetailOrderStatisticsResponse.swift in Sources */ = {isa = PBXBuildFile; fileRef = B36D57842696E59400FEDFD6 /* RetailOrderStatisticsResponse.swift */; };
		B3A6254C2689F83100B6A3B7 /* PersonalOffersResponse.swift in Sources */ = {isa = PBXBuildFile; fileRef = B3A6254B2689F83100B6A3B7 /* PersonalOffersResponse.swift */; };
		B3A625502689F8B600B6A3B7 /* BenefitResponse.swift in Sources */ = {isa = PBXBuildFile; fileRef = B3A6254F2689F8B600B6A3B7 /* BenefitResponse.swift */; };
		B3A625562689FDD400B6A3B7 /* BalanceResponse.swift in Sources */ = {isa = PBXBuildFile; fileRef = B3A625552689FDD400B6A3B7 /* BalanceResponse.swift */; };
		B3A6255C268A025600B6A3B7 /* NearestExpirationResponse.swift in Sources */ = {isa = PBXBuildFile; fileRef = B3A6255B268A025600B6A3B7 /* NearestExpirationResponse.swift */; };
		B3A62560268A052C00B6A3B7 /* PromoActionsResponse.swift in Sources */ = {isa = PBXBuildFile; fileRef = B3A6255F268A052B00B6A3B7 /* PromoActionsResponse.swift */; };
		B3E02417269724C6003B7CD5 /* UnknownDecodable.swift in Sources */ = {isa = PBXBuildFile; fileRef = B3E02416269724C6003B7CD5 /* UnknownDecodable.swift */; };
		B3F4F97C268EEA950092EC3C /* StatusResponse.swift in Sources */ = {isa = PBXBuildFile; fileRef = B3F4F97B268EEA950092EC3C /* StatusResponse.swift */; };
		B3F4F981268EEAC90092EC3C /* AmountBenefisTypeResponse.swift in Sources */ = {isa = PBXBuildFile; fileRef = B3F4F97F268EEAC90092EC3C /* AmountBenefisTypeResponse.swift */; };
		B3F4F982268EEAC90092EC3C /* AmountBenefitsResponse.swift in Sources */ = {isa = PBXBuildFile; fileRef = B3F4F980268EEAC90092EC3C /* AmountBenefitsResponse.swift */; };
		B3F4F98A268EEB360092EC3C /* PeriodTypeResponse.swift in Sources */ = {isa = PBXBuildFile; fileRef = B3F4F989268EEB360092EC3C /* PeriodTypeResponse.swift */; };
		B3F4F98E268EEB4B0092EC3C /* LimitBenefitsResponse.swift in Sources */ = {isa = PBXBuildFile; fileRef = B3F4F98D268EEB4B0092EC3C /* LimitBenefitsResponse.swift */; };
		F78E92EF282E63320003B4A3 /* DispatchSemaphore.swift in Sources */ = {isa = PBXBuildFile; fileRef = F78E92EE282E63320003B4A3 /* DispatchSemaphore.swift */; };
/* End PBXBuildFile section */

/* Begin PBXContainerItemProxy section */
		313B233B25ADEA0F00A1CB72 /* PBXContainerItemProxy */ = {
			isa = PBXContainerItemProxy;
			containerPortal = 313B232725ADEA0F00A1CB72 /* Project object */;
			proxyType = 1;
			remoteGlobalIDString = 313B232F25ADEA0F00A1CB72;
			remoteInfo = MindBox;
		};
		3333C1A22681D3CF00B60D84 /* PBXContainerItemProxy */ = {
			isa = PBXContainerItemProxy;
			containerPortal = 313B232725ADEA0F00A1CB72 /* Project object */;
			proxyType = 1;
			remoteGlobalIDString = 3333C1972681D3CF00B60D84;
			remoteInfo = MindboxNotifications;
		};
/* End PBXContainerItemProxy section */

/* Begin PBXFileReference section */
		3132DFF525C2A811007FE358 /* TestDependencyProvider.swift */ = {isa = PBXFileReference; lastKnownFileType = sourcecode.swift; path = TestDependencyProvider.swift; sourceTree = "<group>"; };
		313B233025ADEA0F00A1CB72 /* Mindbox.framework */ = {isa = PBXFileReference; explicitFileType = wrapper.framework; includeInIndex = 0; path = Mindbox.framework; sourceTree = BUILT_PRODUCTS_DIR; };
		313B233325ADEA0F00A1CB72 /* Mindbox.h */ = {isa = PBXFileReference; lastKnownFileType = sourcecode.c.h; path = Mindbox.h; sourceTree = "<group>"; };
		313B233425ADEA0F00A1CB72 /* Info.plist */ = {isa = PBXFileReference; lastKnownFileType = text.plist.xml; path = Info.plist; sourceTree = "<group>"; };
		313B233925ADEA0F00A1CB72 /* MindboxTests.xctest */ = {isa = PBXFileReference; explicitFileType = wrapper.cfbundle; includeInIndex = 0; path = MindboxTests.xctest; sourceTree = BUILT_PRODUCTS_DIR; };
		313B233E25ADEA0F00A1CB72 /* MindboxTests.swift */ = {isa = PBXFileReference; lastKnownFileType = sourcecode.swift; path = MindboxTests.swift; sourceTree = "<group>"; };
		313B234025ADEA0F00A1CB72 /* Info.plist */ = {isa = PBXFileReference; lastKnownFileType = text.plist.xml; path = Info.plist; sourceTree = "<group>"; };
		314B38FC25AEE8B200E947B9 /* MBConfiguration.swift */ = {isa = PBXFileReference; lastKnownFileType = sourcecode.swift; path = MBConfiguration.swift; sourceTree = "<group>"; };
		314B38FF25AEE96F00E947B9 /* CoreController.swift */ = {isa = PBXFileReference; lastKnownFileType = sourcecode.swift; path = CoreController.swift; sourceTree = "<group>"; };
		317054C325AEF88E00AE624C /* DependencyProvider.swift */ = {isa = PBXFileReference; lastKnownFileType = sourcecode.swift; path = DependencyProvider.swift; sourceTree = "<group>"; };
		317054CA25AF189800AE624C /* PersistenceStorage.swift */ = {isa = PBXFileReference; lastKnownFileType = sourcecode.swift; path = PersistenceStorage.swift; sourceTree = "<group>"; };
		317054CD25AF191F00AE624C /* Logger.swift */ = {isa = PBXFileReference; lastKnownFileType = sourcecode.swift; path = Logger.swift; sourceTree = "<group>"; };
		317054D525B01BDD00AE624C /* LogManager.swift */ = {isa = PBXFileReference; fileEncoding = 4; lastKnownFileType = sourcecode.swift; path = LogManager.swift; sourceTree = "<group>"; };
		317054D825B01BDD00AE624C /* MindboxError.swift */ = {isa = PBXFileReference; fileEncoding = 4; lastKnownFileType = sourcecode.swift; path = MindboxError.swift; sourceTree = "<group>"; };
		317054DE25B01BDD00AE624C /* ErrorKey.swift */ = {isa = PBXFileReference; fileEncoding = 4; lastKnownFileType = sourcecode.swift; path = ErrorKey.swift; sourceTree = "<group>"; };
		317AF8FB25B844DB006348FA /* UtilitiesFetcher.swift */ = {isa = PBXFileReference; lastKnownFileType = sourcecode.swift; path = UtilitiesFetcher.swift; sourceTree = "<group>"; };
		317F1FD425B879B200B54346 /* MBUtilitiesFetcher.swift */ = {isa = PBXFileReference; lastKnownFileType = sourcecode.swift; path = MBUtilitiesFetcher.swift; sourceTree = "<group>"; };
		3191C2A525ADFD8000E7D6B9 /* Mindbox.swift */ = {isa = PBXFileReference; lastKnownFileType = sourcecode.swift; path = Mindbox.swift; sourceTree = "<group>"; };
		31A20D4725B6CB7D00AAA0A3 /* TestConfig1.plist */ = {isa = PBXFileReference; fileEncoding = 4; lastKnownFileType = text.plist.xml; path = TestConfig1.plist; sourceTree = "<group>"; };
		31A20D4B25B6E0D700AAA0A3 /* MindboxErrors.swift */ = {isa = PBXFileReference; lastKnownFileType = sourcecode.swift; path = MindboxErrors.swift; sourceTree = "<group>"; };
		31A20D4D25B6EFB600AAA0A3 /* MindboxDelegate.swift */ = {isa = PBXFileReference; lastKnownFileType = sourcecode.swift; path = MindboxDelegate.swift; sourceTree = "<group>"; };
		31EB907125C402F900368FFB /* TestConfig3.plist */ = {isa = PBXFileReference; fileEncoding = 4; lastKnownFileType = text.plist.xml; path = TestConfig3.plist; sourceTree = "<group>"; };
		31EB907225C402F900368FFB /* TestConfig2.plist */ = {isa = PBXFileReference; fileEncoding = 4; lastKnownFileType = text.plist.xml; path = TestConfig2.plist; sourceTree = "<group>"; };
		31ED2DEB25C444C400301FAD /* MBConfigurationTestCase.swift */ = {isa = PBXFileReference; lastKnownFileType = sourcecode.swift; path = MBConfigurationTestCase.swift; sourceTree = "<group>"; };
		31ED2DEF25C4456600301FAD /* TestConfig_Invalid_2.plist */ = {isa = PBXFileReference; fileEncoding = 4; lastKnownFileType = text.plist.xml; path = TestConfig_Invalid_2.plist; sourceTree = "<group>"; };
		31ED2DF025C4456600301FAD /* TestConfig_Invalid_1.plist */ = {isa = PBXFileReference; fileEncoding = 4; lastKnownFileType = text.plist.xml; path = TestConfig_Invalid_1.plist; sourceTree = "<group>"; };
		31ED2DF125C4456600301FAD /* TestConfig_Invalid_3.plist */ = {isa = PBXFileReference; fileEncoding = 4; lastKnownFileType = text.plist.xml; path = TestConfig_Invalid_3.plist; sourceTree = "<group>"; };
		31ED2DF925C4459400301FAD /* TestConfig_Invalid_4.plist */ = {isa = PBXFileReference; fileEncoding = 4; lastKnownFileType = text.plist.xml; path = TestConfig_Invalid_4.plist; sourceTree = "<group>"; };
		33072F2D2664C24F001F1AB2 /* AreaResponse.swift */ = {isa = PBXFileReference; lastKnownFileType = sourcecode.swift; path = AreaResponse.swift; sourceTree = "<group>"; };
		33072F2F2664C2E4001F1AB2 /* SubscriptionResponse.swift */ = {isa = PBXFileReference; lastKnownFileType = sourcecode.swift; path = SubscriptionResponse.swift; sourceTree = "<group>"; };
		33072F312664C357001F1AB2 /* ProductListResponse.swift */ = {isa = PBXFileReference; lastKnownFileType = sourcecode.swift; path = ProductListResponse.swift; sourceTree = "<group>"; };
		33072F332664C3E1001F1AB2 /* ProductResponse.swift */ = {isa = PBXFileReference; lastKnownFileType = sourcecode.swift; path = ProductResponse.swift; sourceTree = "<group>"; };
		33072F352664C4D7001F1AB2 /* RecommendationRequest.swift */ = {isa = PBXFileReference; lastKnownFileType = sourcecode.swift; path = RecommendationRequest.swift; sourceTree = "<group>"; };
		33072F372664C577001F1AB2 /* RecommendationResponse.swift */ = {isa = PBXFileReference; lastKnownFileType = sourcecode.swift; path = RecommendationResponse.swift; sourceTree = "<group>"; };
		33072F392664C5CB001F1AB2 /* ManufacturerResponse.swift */ = {isa = PBXFileReference; lastKnownFileType = sourcecode.swift; path = ManufacturerResponse.swift; sourceTree = "<group>"; };
		33072F3B2664C713001F1AB2 /* CustomerSegmentationsResponse.swift */ = {isa = PBXFileReference; lastKnownFileType = sourcecode.swift; path = CustomerSegmentationsResponse.swift; sourceTree = "<group>"; };
		33072F3D2664C7B5001F1AB2 /* DiscountCardResponse.swift */ = {isa = PBXFileReference; lastKnownFileType = sourcecode.swift; path = DiscountCardResponse.swift; sourceTree = "<group>"; };
		33072F3F2664CB08001F1AB2 /* ProductGroupResponse.swift */ = {isa = PBXFileReference; lastKnownFileType = sourcecode.swift; path = ProductGroupResponse.swift; sourceTree = "<group>"; };
		33072F412664CB81001F1AB2 /* PromoCodeResponse.swift */ = {isa = PBXFileReference; lastKnownFileType = sourcecode.swift; path = PromoCodeResponse.swift; sourceTree = "<group>"; };
		33072F432664CC6C001F1AB2 /* IssuedPointOfContactResponse.swift */ = {isa = PBXFileReference; lastKnownFileType = sourcecode.swift; path = IssuedPointOfContactResponse.swift; sourceTree = "<group>"; };
		33072F452664CC9A001F1AB2 /* UsedPointOfContactResponse.swift */ = {isa = PBXFileReference; lastKnownFileType = sourcecode.swift; path = UsedPointOfContactResponse.swift; sourceTree = "<group>"; };
		33072F472664CCBA001F1AB2 /* PoolResponse.swift */ = {isa = PBXFileReference; lastKnownFileType = sourcecode.swift; path = PoolResponse.swift; sourceTree = "<group>"; };
		330D8CCA26579521005106D5 /* DiscountTypeRequest.swift */ = {isa = PBXFileReference; lastKnownFileType = sourcecode.swift; path = DiscountTypeRequest.swift; sourceTree = "<group>"; };
		330D8CCC26579581005106D5 /* Channel.swift */ = {isa = PBXFileReference; lastKnownFileType = sourcecode.swift; path = Channel.swift; sourceTree = "<group>"; };
		3328FE4126303F2F000A30D0 /* String+Regex.swift */ = {isa = PBXFileReference; lastKnownFileType = sourcecode.swift; path = "String+Regex.swift"; sourceTree = "<group>"; };
		3333C1982681D3CF00B60D84 /* MindboxNotifications.framework */ = {isa = PBXFileReference; explicitFileType = wrapper.framework; includeInIndex = 0; path = MindboxNotifications.framework; sourceTree = BUILT_PRODUCTS_DIR; };
		3333C19A2681D3CF00B60D84 /* MindboxNotifications.h */ = {isa = PBXFileReference; lastKnownFileType = sourcecode.c.h; path = MindboxNotifications.h; sourceTree = "<group>"; };
		3333C19B2681D3CF00B60D84 /* Info.plist */ = {isa = PBXFileReference; lastKnownFileType = text.plist.xml; path = Info.plist; sourceTree = "<group>"; };
		3333C1A02681D3CF00B60D84 /* MindboxNotificationsTests.xctest */ = {isa = PBXFileReference; explicitFileType = wrapper.cfbundle; includeInIndex = 0; path = MindboxNotificationsTests.xctest; sourceTree = BUILT_PRODUCTS_DIR; };
		3333C1A52681D3CF00B60D84 /* MindboxNotificationsTests.swift */ = {isa = PBXFileReference; lastKnownFileType = sourcecode.swift; path = MindboxNotificationsTests.swift; sourceTree = "<group>"; };
		3333C1A72681D3CF00B60D84 /* Info.plist */ = {isa = PBXFileReference; lastKnownFileType = text.plist.xml; path = Info.plist; sourceTree = "<group>"; };
		3333C1B12681D42000B60D84 /* Payload.swift */ = {isa = PBXFileReference; lastKnownFileType = sourcecode.swift; path = Payload.swift; sourceTree = "<group>"; };
		3333C1B32681D43C00B60D84 /* ImageFormat.swift */ = {isa = PBXFileReference; lastKnownFileType = sourcecode.swift; path = ImageFormat.swift; sourceTree = "<group>"; };
		3333C1B52681D69700B60D84 /* MBConfiguration.swift */ = {isa = PBXFileReference; lastKnownFileType = sourcecode.swift; path = MBConfiguration.swift; sourceTree = "<group>"; };
		3333C1B72681DC0500B60D84 /* DeliveryService.swift */ = {isa = PBXFileReference; lastKnownFileType = sourcecode.swift; path = DeliveryService.swift; sourceTree = "<group>"; };
		3333C1B92681DC4B00B60D84 /* MBUtilitiesFetcher.swift */ = {isa = PBXFileReference; lastKnownFileType = sourcecode.swift; path = MBUtilitiesFetcher.swift; sourceTree = "<group>"; };
		3333C1BB2681DE0900B60D84 /* DeviceModelHelper.swift */ = {isa = PBXFileReference; lastKnownFileType = sourcecode.swift; path = DeviceModelHelper.swift; sourceTree = "<group>"; };
		3333C1C12681E59900B60D84 /* DeliveryOperation.swift */ = {isa = PBXFileReference; lastKnownFileType = sourcecode.swift; path = DeliveryOperation.swift; sourceTree = "<group>"; };
		3333C1C32681E64F00B60D84 /* NetworkService.swift */ = {isa = PBXFileReference; lastKnownFileType = sourcecode.swift; path = NetworkService.swift; sourceTree = "<group>"; };
		3333C1C92681E74A00B60D84 /* Route.swift */ = {isa = PBXFileReference; lastKnownFileType = sourcecode.swift; path = Route.swift; sourceTree = "<group>"; };
		3333C1CB2681E76000B60D84 /* EventWrapper.swift */ = {isa = PBXFileReference; lastKnownFileType = sourcecode.swift; path = EventWrapper.swift; sourceTree = "<group>"; };
		3333C1CE2681E83200B60D84 /* BodyDecoder.swift */ = {isa = PBXFileReference; lastKnownFileType = sourcecode.swift; path = BodyDecoder.swift; sourceTree = "<group>"; };
		3333C1CF2681E83200B60D84 /* BodyEncoder.swift */ = {isa = PBXFileReference; lastKnownFileType = sourcecode.swift; path = BodyEncoder.swift; sourceTree = "<group>"; };
		3333C1D32681E85600B60D84 /* HTTPMethod.swift */ = {isa = PBXFileReference; lastKnownFileType = sourcecode.swift; path = HTTPMethod.swift; sourceTree = "<group>"; };
		3333C1D42681E85600B60D84 /* ErrorKey.swift */ = {isa = PBXFileReference; lastKnownFileType = sourcecode.swift; path = ErrorKey.swift; sourceTree = "<group>"; };
		3333C1D52681E85600B60D84 /* HTTPTypealiases.swift */ = {isa = PBXFileReference; lastKnownFileType = sourcecode.swift; path = HTTPTypealiases.swift; sourceTree = "<group>"; };
		3333C1DD2681E9F300B60D84 /* URLRequestBuilder.swift */ = {isa = PBXFileReference; fileEncoding = 4; lastKnownFileType = sourcecode.swift; path = URLRequestBuilder.swift; sourceTree = "<group>"; };
		3333C1E02681EA4C00B60D84 /* NotificationsPayloads.swift */ = {isa = PBXFileReference; fileEncoding = 4; lastKnownFileType = sourcecode.swift; path = NotificationsPayloads.swift; sourceTree = "<group>"; };
		3333C1E22681EEA800B60D84 /* Event.swift */ = {isa = PBXFileReference; lastKnownFileType = sourcecode.swift; path = Event.swift; sourceTree = "<group>"; };
		3333C1E42681EEEF00B60D84 /* URLRequestBuilder.swift */ = {isa = PBXFileReference; lastKnownFileType = sourcecode.swift; path = URLRequestBuilder.swift; sourceTree = "<group>"; };
		3333D7BD265E56F2004279B0 /* OperationResponseType.swift */ = {isa = PBXFileReference; lastKnownFileType = sourcecode.swift; path = OperationResponseType.swift; sourceTree = "<group>"; };
		3337E69C265FA5BD006949EB /* ValidationError.swift */ = {isa = PBXFileReference; lastKnownFileType = sourcecode.swift; path = ValidationError.swift; sourceTree = "<group>"; };
		3337E69E265FA649006949EB /* ProtocolError.swift */ = {isa = PBXFileReference; lastKnownFileType = sourcecode.swift; path = ProtocolError.swift; sourceTree = "<group>"; };
		3337E6A0265FA99F006949EB /* Status.swift */ = {isa = PBXFileReference; lastKnownFileType = sourcecode.swift; path = Status.swift; sourceTree = "<group>"; };
		3337E6A2265FAB39006949EB /* BaseResponse.swift */ = {isa = PBXFileReference; fileEncoding = 4; lastKnownFileType = sourcecode.swift; path = BaseResponse.swift; sourceTree = "<group>"; };
		3337E6A42660D878006949EB /* OperationResponse.swift */ = {isa = PBXFileReference; lastKnownFileType = sourcecode.swift; path = OperationResponse.swift; sourceTree = "<group>"; };
		3337E6A82664C16A006949EB /* CustomerResponse.swift */ = {isa = PBXFileReference; lastKnownFileType = sourcecode.swift; path = CustomerResponse.swift; sourceTree = "<group>"; };
		334F3A64264AA18500A6AC00 /* MindboxSceneDelegate.swift */ = {isa = PBXFileReference; fileEncoding = 4; lastKnownFileType = sourcecode.swift; path = MindboxSceneDelegate.swift; sourceTree = "<group>"; };
		334F3A65264AA18500A6AC00 /* MindboxAppDelegate.swift */ = {isa = PBXFileReference; fileEncoding = 4; lastKnownFileType = sourcecode.swift; path = MindboxAppDelegate.swift; sourceTree = "<group>"; };
		334F3AB6264C199900A6AC00 /* SubViewProductRequest.swift */ = {isa = PBXFileReference; fileEncoding = 4; lastKnownFileType = sourcecode.swift; path = SubViewProductRequest.swift; sourceTree = "<group>"; };
		334F3AB7264C199900A6AC00 /* ViewProductCategoryRequest.swift */ = {isa = PBXFileReference; fileEncoding = 4; lastKnownFileType = sourcecode.swift; path = ViewProductCategoryRequest.swift; sourceTree = "<group>"; };
		334F3AB8264C199900A6AC00 /* PromoCodeRequest.swift */ = {isa = PBXFileReference; fileEncoding = 4; lastKnownFileType = sourcecode.swift; path = PromoCodeRequest.swift; sourceTree = "<group>"; };
		334F3AB9264C199900A6AC00 /* CouponRequest.swift */ = {isa = PBXFileReference; fileEncoding = 4; lastKnownFileType = sourcecode.swift; path = CouponRequest.swift; sourceTree = "<group>"; };
		334F3ABE264C199900A6AC00 /* CatalogProductListRequest.swift */ = {isa = PBXFileReference; fileEncoding = 4; lastKnownFileType = sourcecode.swift; path = CatalogProductListRequest.swift; sourceTree = "<group>"; };
		334F3ABF264C199900A6AC00 /* ItemRequest.swift */ = {isa = PBXFileReference; fileEncoding = 4; lastKnownFileType = sourcecode.swift; path = ItemRequest.swift; sourceTree = "<group>"; };
		334F3AC0264C199900A6AC00 /* OrderRequest.swift */ = {isa = PBXFileReference; fileEncoding = 4; lastKnownFileType = sourcecode.swift; path = OrderRequest.swift; sourceTree = "<group>"; };
		334F3AC1264C199900A6AC00 /* CustomerRequest.swift */ = {isa = PBXFileReference; fileEncoding = 4; lastKnownFileType = sourcecode.swift; path = CustomerRequest.swift; sourceTree = "<group>"; };
		334F3AC2264C199900A6AC00 /* DiscountCardRequest.swift */ = {isa = PBXFileReference; fileEncoding = 4; lastKnownFileType = sourcecode.swift; path = DiscountCardRequest.swift; sourceTree = "<group>"; };
		334F3AC3264C199900A6AC00 /* RequestedPromotionRequest.swift */ = {isa = PBXFileReference; fileEncoding = 4; lastKnownFileType = sourcecode.swift; path = RequestedPromotionRequest.swift; sourceTree = "<group>"; };
		334F3AC4264C199900A6AC00 /* SubscriptionRequest.swift */ = {isa = PBXFileReference; fileEncoding = 4; lastKnownFileType = sourcecode.swift; path = SubscriptionRequest.swift; sourceTree = "<group>"; };
		334F3AC5264C199900A6AC00 /* SegmentationRequest.swift */ = {isa = PBXFileReference; fileEncoding = 4; lastKnownFileType = sourcecode.swift; path = SegmentationRequest.swift; sourceTree = "<group>"; };
		334F3AC6264C199900A6AC00 /* DiscountPromoCodeRequest.swift */ = {isa = PBXFileReference; fileEncoding = 4; lastKnownFileType = sourcecode.swift; path = DiscountPromoCodeRequest.swift; sourceTree = "<group>"; };
		334F3AC7264C199900A6AC00 /* DiscountRequest.swift */ = {isa = PBXFileReference; fileEncoding = 4; lastKnownFileType = sourcecode.swift; path = DiscountRequest.swift; sourceTree = "<group>"; };
		334F3AC8264C199900A6AC00 /* PoolRequest.swift */ = {isa = PBXFileReference; fileEncoding = 4; lastKnownFileType = sourcecode.swift; path = PoolRequest.swift; sourceTree = "<group>"; };
		334F3AC9264C199900A6AC00 /* LineRequest.swift */ = {isa = PBXFileReference; fileEncoding = 4; lastKnownFileType = sourcecode.swift; path = LineRequest.swift; sourceTree = "<group>"; };
		334F3ACA264C199900A6AC00 /* AreaRequest.swift */ = {isa = PBXFileReference; fileEncoding = 4; lastKnownFileType = sourcecode.swift; path = AreaRequest.swift; sourceTree = "<group>"; };
		334F3ACB264C199900A6AC00 /* ProductRequest.swift */ = {isa = PBXFileReference; fileEncoding = 4; lastKnownFileType = sourcecode.swift; path = ProductRequest.swift; sourceTree = "<group>"; };
		334F3ACC264C199900A6AC00 /* CodableDictionary.swift */ = {isa = PBXFileReference; fileEncoding = 4; lastKnownFileType = sourcecode.swift; path = CodableDictionary.swift; sourceTree = "<group>"; };
		334F3ACD264C199900A6AC00 /* ProductListRequest.swift */ = {isa = PBXFileReference; fileEncoding = 4; lastKnownFileType = sourcecode.swift; path = ProductListRequest.swift; sourceTree = "<group>"; };
		334F3ACE264C199900A6AC00 /* CustomerActionRequest.swift */ = {isa = PBXFileReference; fileEncoding = 4; lastKnownFileType = sourcecode.swift; path = CustomerActionRequest.swift; sourceTree = "<group>"; };
		337A47352654F995000DC613 /* OperationBodyRequest.swift */ = {isa = PBXFileReference; lastKnownFileType = sourcecode.swift; path = OperationBodyRequest.swift; sourceTree = "<group>"; };
		337A473926550FDA000DC613 /* CustomFields.swift */ = {isa = PBXFileReference; lastKnownFileType = sourcecode.swift; path = CustomFields.swift; sourceTree = "<group>"; };
		337A473B265510AA000DC613 /* IDS.swift */ = {isa = PBXFileReference; lastKnownFileType = sourcecode.swift; path = IDS.swift; sourceTree = "<group>"; };
		337A473D265528B5000DC613 /* MBDate.swift */ = {isa = PBXFileReference; lastKnownFileType = sourcecode.swift; path = MBDate.swift; sourceTree = "<group>"; };
		337A473F26553938000DC613 /* Sex.swift */ = {isa = PBXFileReference; lastKnownFileType = sourcecode.swift; path = Sex.swift; sourceTree = "<group>"; };
		337C794F265646230092B580 /* ProductGroupRequest.swift */ = {isa = PBXFileReference; lastKnownFileType = sourcecode.swift; path = ProductGroupRequest.swift; sourceTree = "<group>"; };
		337C7951265646D10092B580 /* OperationBodyRequestType.swift */ = {isa = PBXFileReference; lastKnownFileType = sourcecode.swift; path = OperationBodyRequestType.swift; sourceTree = "<group>"; };
		337C7953265652A80092B580 /* ProductCategoryRequest.swift */ = {isa = PBXFileReference; lastKnownFileType = sourcecode.swift; path = ProductCategoryRequest.swift; sourceTree = "<group>"; };
		337C79552656533F0092B580 /* ViewProductRequest.swift */ = {isa = PBXFileReference; lastKnownFileType = sourcecode.swift; path = ViewProductRequest.swift; sourceTree = "<group>"; };
		337EDF332636DA3F0089559F /* MindboxNotificationService.swift */ = {isa = PBXFileReference; lastKnownFileType = sourcecode.swift; path = MindboxNotificationService.swift; sourceTree = "<group>"; };
		339ACE4F262DAC74003590D2 /* CustomEvent.swift */ = {isa = PBXFileReference; lastKnownFileType = sourcecode.swift; path = CustomEvent.swift; sourceTree = "<group>"; };
		33B1C975265B910F00E293F8 /* SwiftyJSON.swift */ = {isa = PBXFileReference; lastKnownFileType = sourcecode.swift; path = SwiftyJSON.swift; sourceTree = "<group>"; };
		33BEE80C2681EB7700993720 /* NotificationDecoder.swift */ = {isa = PBXFileReference; fileEncoding = 4; lastKnownFileType = sourcecode.swift; path = NotificationDecoder.swift; sourceTree = "<group>"; };
		33BEE8162681EC5F00993720 /* EventRoute.swift */ = {isa = PBXFileReference; fileEncoding = 4; lastKnownFileType = sourcecode.swift; path = EventRoute.swift; sourceTree = "<group>"; };
		33BEE81C2681ED2900993720 /* PushDeliveredEventRoute.swift */ = {isa = PBXFileReference; lastKnownFileType = sourcecode.swift; path = PushDeliveredEventRoute.swift; sourceTree = "<group>"; };
		33C81EA3264145CD00863380 /* TimerManager.swift */ = {isa = PBXFileReference; fileEncoding = 4; lastKnownFileType = sourcecode.swift; path = TimerManager.swift; sourceTree = "<group>"; };
		33D135CD2682240100B6628B /* Logger.swift */ = {isa = PBXFileReference; lastKnownFileType = sourcecode.swift; path = Logger.swift; sourceTree = "<group>"; };
		33E42E5B268323E60046CBCB /* CashdeskRequest.swift */ = {isa = PBXFileReference; lastKnownFileType = sourcecode.swift; path = CashdeskRequest.swift; sourceTree = "<group>"; };
		33EBF0AF264E6283002A35D5 /* SessionManager.swift */ = {isa = PBXFileReference; lastKnownFileType = sourcecode.swift; path = SessionManager.swift; sourceTree = "<group>"; };
		6F1EAA15266A670E007A335B /* ProductListItemsResponse.swift */ = {isa = PBXFileReference; lastKnownFileType = sourcecode.swift; path = ProductListItemsResponse.swift; sourceTree = "<group>"; };
		6FDD143A266F7BD900A50C35 /* ProcessingStatusResponse.swift */ = {isa = PBXFileReference; lastKnownFileType = sourcecode.swift; path = ProcessingStatusResponse.swift; sourceTree = "<group>"; };
		6FDD143C266F7BEB00A50C35 /* ItemResponse.swift */ = {isa = PBXFileReference; lastKnownFileType = sourcecode.swift; path = ItemResponse.swift; sourceTree = "<group>"; };
		6FDD143E266F7BF900A50C35 /* AppliedPromotionResponse.swift */ = {isa = PBXFileReference; lastKnownFileType = sourcecode.swift; path = AppliedPromotionResponse.swift; sourceTree = "<group>"; };
		6FDD1440266F7C0600A50C35 /* AppliedPromotionTypeResponse.swift */ = {isa = PBXFileReference; lastKnownFileType = sourcecode.swift; path = AppliedPromotionTypeResponse.swift; sourceTree = "<group>"; };
		6FDD1442266F7C1600A50C35 /* BalanceTypeReponse.swift */ = {isa = PBXFileReference; lastKnownFileType = sourcecode.swift; path = BalanceTypeReponse.swift; sourceTree = "<group>"; };
		6FDD1444266F7C2200A50C35 /* CouponResponse.swift */ = {isa = PBXFileReference; lastKnownFileType = sourcecode.swift; path = CouponResponse.swift; sourceTree = "<group>"; };
		6FDD1446266F7C2B00A50C35 /* LimitResponse.swift */ = {isa = PBXFileReference; lastKnownFileType = sourcecode.swift; path = LimitResponse.swift; sourceTree = "<group>"; };
		6FDD1448266F7C4E00A50C35 /* LimitTypeResponse.swift */ = {isa = PBXFileReference; lastKnownFileType = sourcecode.swift; path = LimitTypeResponse.swift; sourceTree = "<group>"; };
		6FDD144A266F7C5A00A50C35 /* AmountResponse.swift */ = {isa = PBXFileReference; lastKnownFileType = sourcecode.swift; path = AmountResponse.swift; sourceTree = "<group>"; };
		6FDD144C266F7C6600A50C35 /* AmountTypeResponse.swift */ = {isa = PBXFileReference; lastKnownFileType = sourcecode.swift; path = AmountTypeResponse.swift; sourceTree = "<group>"; };
		6FDD144E266F7C7000A50C35 /* UsedResponse.swift */ = {isa = PBXFileReference; lastKnownFileType = sourcecode.swift; path = UsedResponse.swift; sourceTree = "<group>"; };
		6FDD1450266F7C8000A50C35 /* UsageServiceStatusResponse.swift */ = {isa = PBXFileReference; lastKnownFileType = sourcecode.swift; path = UsageServiceStatusResponse.swift; sourceTree = "<group>"; };
		6FDD1452266F7C8B00A50C35 /* PromotionResponse.swift */ = {isa = PBXFileReference; lastKnownFileType = sourcecode.swift; path = PromotionResponse.swift; sourceTree = "<group>"; };
		6FDD1454266F7C9A00A50C35 /* PromotionTypeResponse.swift */ = {isa = PBXFileReference; lastKnownFileType = sourcecode.swift; path = PromotionTypeResponse.swift; sourceTree = "<group>"; };
		6FDD1456266F7CAB00A50C35 /* PlaceholderResponse.swift */ = {isa = PBXFileReference; lastKnownFileType = sourcecode.swift; path = PlaceholderResponse.swift; sourceTree = "<group>"; };
		6FDD1458266F7CB700A50C35 /* ContentResponse.swift */ = {isa = PBXFileReference; lastKnownFileType = sourcecode.swift; path = ContentResponse.swift; sourceTree = "<group>"; };
		6FDD145A266F7CC300A50C35 /* ContentTypeResponse.swift */ = {isa = PBXFileReference; lastKnownFileType = sourcecode.swift; path = ContentTypeResponse.swift; sourceTree = "<group>"; };
		6FDD145C266F7CCE00A50C35 /* PossibleDiscountsResponse.swift */ = {isa = PBXFileReference; lastKnownFileType = sourcecode.swift; path = PossibleDiscountsResponse.swift; sourceTree = "<group>"; };
		6FDD145E266F7CD900A50C35 /* DiscountResponse.swift */ = {isa = PBXFileReference; lastKnownFileType = sourcecode.swift; path = DiscountResponse.swift; sourceTree = "<group>"; };
		6FDD1460266F7CE300A50C35 /* DiscountAmountTypeResponse.swift */ = {isa = PBXFileReference; lastKnownFileType = sourcecode.swift; path = DiscountAmountTypeResponse.swift; sourceTree = "<group>"; };
		6FDD1462266F7CED00A50C35 /* ProductElementReponse.swift */ = {isa = PBXFileReference; lastKnownFileType = sourcecode.swift; path = ProductElementReponse.swift; sourceTree = "<group>"; };
		6FDD1464266F7CFE00A50C35 /* ItemProductResponse.swift */ = {isa = PBXFileReference; lastKnownFileType = sourcecode.swift; path = ItemProductResponse.swift; sourceTree = "<group>"; };
		8400428B2614C4D100CA17C5 /* NotificationDecoder.swift */ = {isa = PBXFileReference; lastKnownFileType = sourcecode.swift; path = NotificationDecoder.swift; sourceTree = "<group>"; };
		840042902614C65900CA17C5 /* NotificationsPayloads.swift */ = {isa = PBXFileReference; lastKnownFileType = sourcecode.swift; path = NotificationsPayloads.swift; sourceTree = "<group>"; };
		840042A02614CE0000CA17C5 /* ClickNotificationManager.swift */ = {isa = PBXFileReference; lastKnownFileType = sourcecode.swift; path = ClickNotificationManager.swift; sourceTree = "<group>"; };
		840C387025CC1AF200D50183 /* CDEvent+CoreDataClass.swift */ = {isa = PBXFileReference; lastKnownFileType = sourcecode.swift; path = "CDEvent+CoreDataClass.swift"; sourceTree = "<group>"; };
		840C387125CC1AF200D50183 /* CDEvent+CoreDataProperties.swift */ = {isa = PBXFileReference; lastKnownFileType = sourcecode.swift; path = "CDEvent+CoreDataProperties.swift"; sourceTree = "<group>"; };
		840C387725CC7C4300D50183 /* NSManagedObjectContext+.swift */ = {isa = PBXFileReference; lastKnownFileType = sourcecode.swift; path = "NSManagedObjectContext+.swift"; sourceTree = "<group>"; };
		840C387E25CD15C200D50183 /* MockDataBaseLoader.swift */ = {isa = PBXFileReference; lastKnownFileType = sourcecode.swift; path = MockDataBaseLoader.swift; sourceTree = "<group>"; };
		840C388425CD169400D50183 /* DatabaseRepositoryTestCase.swift */ = {isa = PBXFileReference; lastKnownFileType = sourcecode.swift; path = DatabaseRepositoryTestCase.swift; sourceTree = "<group>"; };
		840C38A525D1191000D50183 /* GuaranteedDeliveryManager.swift */ = {isa = PBXFileReference; lastKnownFileType = sourcecode.swift; path = GuaranteedDeliveryManager.swift; sourceTree = "<group>"; };
		840C38AB25D11BB200D50183 /* DeliveryOperation.swift */ = {isa = PBXFileReference; lastKnownFileType = sourcecode.swift; path = DeliveryOperation.swift; sourceTree = "<group>"; };
		840C38B225D133B000D50183 /* GuaranteedDeliveryTestCase.swift */ = {isa = PBXFileReference; lastKnownFileType = sourcecode.swift; path = GuaranteedDeliveryTestCase.swift; sourceTree = "<group>"; };
		840C38B725D13A7D00D50183 /* EventGenerator.swift */ = {isa = PBXFileReference; lastKnownFileType = sourcecode.swift; path = EventGenerator.swift; sourceTree = "<group>"; };
		8410681225ECDC73004701C2 /* DatabaseLoader.swift */ = {isa = PBXFileReference; lastKnownFileType = sourcecode.swift; path = DatabaseLoader.swift; sourceTree = "<group>"; };
		842DE32B25E01B9A002BE5C6 /* PushDelivered.swift */ = {isa = PBXFileReference; lastKnownFileType = sourcecode.swift; path = PushDelivered.swift; sourceTree = "<group>"; };
		843DAA5B26087F3D00CAC489 /* DependencyContainer.swift */ = {isa = PBXFileReference; lastKnownFileType = sourcecode.swift; path = DependencyContainer.swift; sourceTree = "<group>"; };
		846AD39325FF7AC100A59E86 /* LogWriter.swift */ = {isa = PBXFileReference; lastKnownFileType = sourcecode.swift; path = LogWriter.swift; sourceTree = "<group>"; };
		847F57FD25C88BB700147A9A /* HTTPMethod.swift */ = {isa = PBXFileReference; lastKnownFileType = sourcecode.swift; path = HTTPMethod.swift; sourceTree = "<group>"; };
		847F580625C88C7A00147A9A /* NetworkFetcher.swift */ = {isa = PBXFileReference; lastKnownFileType = sourcecode.swift; path = NetworkFetcher.swift; sourceTree = "<group>"; };
		847F580A25C88CAF00147A9A /* Route.swift */ = {isa = PBXFileReference; lastKnownFileType = sourcecode.swift; path = Route.swift; sourceTree = "<group>"; };
		847F580E25C88E8C00147A9A /* MBNetworkFetcher.swift */ = {isa = PBXFileReference; lastKnownFileType = sourcecode.swift; path = MBNetworkFetcher.swift; sourceTree = "<group>"; };
		847F581625C8981E00147A9A /* HTTPURLResponseStatusCodeValidator.swift */ = {isa = PBXFileReference; lastKnownFileType = sourcecode.swift; path = HTTPURLResponseStatusCodeValidator.swift; sourceTree = "<group>"; };
		847F581E25C8A3F500147A9A /* HTTPTypealiases.swift */ = {isa = PBXFileReference; lastKnownFileType = sourcecode.swift; path = HTTPTypealiases.swift; sourceTree = "<group>"; };
		848A89582620C3AE00EDFB6D /* APNSTokenGenerator.swift */ = {isa = PBXFileReference; lastKnownFileType = sourcecode.swift; path = APNSTokenGenerator.swift; sourceTree = "<group>"; };
		848A895D2620C54900EDFB6D /* VersioningTestCase.swift */ = {isa = PBXFileReference; lastKnownFileType = sourcecode.swift; path = VersioningTestCase.swift; sourceTree = "<group>"; };
		84A0CD53260AF8C8004CD91B /* TrackClick.swift */ = {isa = PBXFileReference; lastKnownFileType = sourcecode.swift; path = TrackClick.swift; sourceTree = "<group>"; };
		84A0CD59260B021F004CD91B /* MockFailureNetworkFetcher.swift */ = {isa = PBXFileReference; lastKnownFileType = sourcecode.swift; path = MockFailureNetworkFetcher.swift; sourceTree = "<group>"; };
		84A312AF25DA5CF30096A017 /* BackgroundTaskManagerProxy.swift */ = {isa = PBXFileReference; lastKnownFileType = sourcecode.swift; path = BackgroundTaskManagerProxy.swift; sourceTree = "<group>"; };
		84A312B625DA64C60096A017 /* BGTaskManager.swift */ = {isa = PBXFileReference; lastKnownFileType = sourcecode.swift; path = BGTaskManager.swift; sourceTree = "<group>"; };
		84A312BC25DA651C0096A017 /* UIBackgroundTaskManager.swift */ = {isa = PBXFileReference; lastKnownFileType = sourcecode.swift; path = UIBackgroundTaskManager.swift; sourceTree = "<group>"; };
		84A312C225DA65690096A017 /* BackgroundTaskManagerType.swift */ = {isa = PBXFileReference; lastKnownFileType = sourcecode.swift; path = BackgroundTaskManagerType.swift; sourceTree = "<group>"; };
		84B09FB32611C74400B0A06E /* MockDatabaseRepository.swift */ = {isa = PBXFileReference; lastKnownFileType = sourcecode.swift; path = MockDatabaseRepository.swift; sourceTree = "<group>"; };
		84B625D825C9558E00AB6228 /* MBPersistenceStorage.swift */ = {isa = PBXFileReference; lastKnownFileType = sourcecode.swift; path = MBPersistenceStorage.swift; sourceTree = "<group>"; };
		84B625E325C988FA00AB6228 /* URLValidator.swift */ = {isa = PBXFileReference; lastKnownFileType = sourcecode.swift; path = URLValidator.swift; sourceTree = "<group>"; };
		84B625E825C989C100AB6228 /* UDIDValidator.swift */ = {isa = PBXFileReference; lastKnownFileType = sourcecode.swift; path = UDIDValidator.swift; sourceTree = "<group>"; };
		84B625EF25C98B1200AB6228 /* ValidatorsTestCase.swift */ = {isa = PBXFileReference; lastKnownFileType = sourcecode.swift; path = ValidatorsTestCase.swift; sourceTree = "<group>"; };
		84BAEF8125D54919002E8A26 /* BodyDecoder.swift */ = {isa = PBXFileReference; lastKnownFileType = sourcecode.swift; path = BodyDecoder.swift; sourceTree = "<group>"; };
		84C65E5D25D4FBA3008996FA /* MobileApplicationInstalled.swift */ = {isa = PBXFileReference; lastKnownFileType = sourcecode.swift; path = MobileApplicationInstalled.swift; sourceTree = "<group>"; };
		84C65E6325D4FBBB008996FA /* MobileApplicationInfoUpdated.swift */ = {isa = PBXFileReference; lastKnownFileType = sourcecode.swift; path = MobileApplicationInfoUpdated.swift; sourceTree = "<group>"; };
		84C65E6725D4FE41008996FA /* BodyEncoder.swift */ = {isa = PBXFileReference; lastKnownFileType = sourcecode.swift; path = BodyEncoder.swift; sourceTree = "<group>"; };
		84CC797F25CABB0B00C062BD /* Event.swift */ = {isa = PBXFileReference; lastKnownFileType = sourcecode.swift; path = Event.swift; sourceTree = "<group>"; };
		84CC799225CACF0C00C062BD /* EventRepository.swift */ = {isa = PBXFileReference; lastKnownFileType = sourcecode.swift; path = EventRepository.swift; sourceTree = "<group>"; };
		84CC799625CACF5500C062BD /* MBEventRepository.swift */ = {isa = PBXFileReference; lastKnownFileType = sourcecode.swift; path = MBEventRepository.swift; sourceTree = "<group>"; };
		84CC79A425CAE14200C062BD /* EventRepositoryTestCase.swift */ = {isa = PBXFileReference; lastKnownFileType = sourcecode.swift; path = EventRepositoryTestCase.swift; sourceTree = "<group>"; };
		84CC79AA25CAEBBB00C062BD /* TestEventConfig.plist */ = {isa = PBXFileReference; lastKnownFileType = text.plist.xml; path = TestEventConfig.plist; sourceTree = "<group>"; };
		84D350C725C992900044E4E6 /* IDFAFetcher.swift */ = {isa = PBXFileReference; lastKnownFileType = sourcecode.swift; path = IDFAFetcher.swift; sourceTree = "<group>"; };
		84D350D125C99F320044E4E6 /* IDFVFetcher.swift */ = {isa = PBXFileReference; lastKnownFileType = sourcecode.swift; path = IDFVFetcher.swift; sourceTree = "<group>"; };
		84DC49CB25D1832300D5D758 /* EventWrapper.swift */ = {isa = PBXFileReference; lastKnownFileType = sourcecode.swift; path = EventWrapper.swift; sourceTree = "<group>"; };
		84DC4A0125D27D0500D5D758 /* UNAuthorizationStatusProviding.swift */ = {isa = PBXFileReference; lastKnownFileType = sourcecode.swift; path = UNAuthorizationStatusProviding.swift; sourceTree = "<group>"; };
		84DC4A0625D27D6000D5D758 /* UNAuthorizationStatusProvider.swift */ = {isa = PBXFileReference; lastKnownFileType = sourcecode.swift; path = UNAuthorizationStatusProvider.swift; sourceTree = "<group>"; };
		84DEE8A825CC031200C98CC7 /* MBDatabase.xcdatamodel */ = {isa = PBXFileReference; lastKnownFileType = wrapper.xcdatamodel; path = MBDatabase.xcdatamodel; sourceTree = "<group>"; };
		84DEE8AC25CC036A00C98CC7 /* MBDatabaseRepository.swift */ = {isa = PBXFileReference; lastKnownFileType = sourcecode.swift; path = MBDatabaseRepository.swift; sourceTree = "<group>"; };
		84DEE8B025CC042A00C98CC7 /* MBDatabaseError.swift */ = {isa = PBXFileReference; lastKnownFileType = sourcecode.swift; path = MBDatabaseError.swift; sourceTree = "<group>"; };
		84DFB33A25FA23F500A0FCE1 /* GuaranteedDeliveryManager+State.swift */ = {isa = PBXFileReference; lastKnownFileType = sourcecode.swift; path = "GuaranteedDeliveryManager+State.swift"; sourceTree = "<group>"; };
		84E1D6A8261D8D54002BF03A /* DatabaseLoaderTest.swift */ = {isa = PBXFileReference; lastKnownFileType = sourcecode.swift; path = DatabaseLoaderTest.swift; sourceTree = "<group>"; };
		84E1D6DE261D9B19002BF03A /* LogCategory.swift */ = {isa = PBXFileReference; lastKnownFileType = sourcecode.swift; path = LogCategory.swift; sourceTree = "<group>"; };
		84E1D6E2261D9B2B002BF03A /* LogLevel.swift */ = {isa = PBXFileReference; lastKnownFileType = sourcecode.swift; path = LogLevel.swift; sourceTree = "<group>"; };
		84EAEDFB25C8B18B00726063 /* DeviceModelHelper.swift */ = {isa = PBXFileReference; lastKnownFileType = sourcecode.swift; path = DeviceModelHelper.swift; sourceTree = "<group>"; };
		84ECB42D25D27EF100DA8AC9 /* MockUNAuthorizationStatusProvider.swift */ = {isa = PBXFileReference; lastKnownFileType = sourcecode.swift; path = MockUNAuthorizationStatusProvider.swift; sourceTree = "<group>"; };
		84F565202628304A00269FD6 /* TrackVisit.swift */ = {isa = PBXFileReference; lastKnownFileType = sourcecode.swift; path = TrackVisit.swift; sourceTree = "<group>"; };
		84F5655D2628434D00269FD6 /* TrackVisitManager.swift */ = {isa = PBXFileReference; lastKnownFileType = sourcecode.swift; path = TrackVisitManager.swift; sourceTree = "<group>"; };
		84F705362611F873009C7A07 /* MBPersistentContainer.swift */ = {isa = PBXFileReference; lastKnownFileType = sourcecode.swift; path = MBPersistentContainer.swift; sourceTree = "<group>"; };
		84F7053A26120199009C7A07 /* Constants.swift */ = {isa = PBXFileReference; lastKnownFileType = sourcecode.swift; path = Constants.swift; sourceTree = "<group>"; };
		84FCD3B425CA0FD300D1E574 /* MockPersistenceStorage.swift */ = {isa = PBXFileReference; fileEncoding = 4; lastKnownFileType = sourcecode.swift; path = MockPersistenceStorage.swift; sourceTree = "<group>"; };
		84FCD3B825CA109E00D1E574 /* MockNetworkFetcher.swift */ = {isa = PBXFileReference; lastKnownFileType = sourcecode.swift; path = MockNetworkFetcher.swift; sourceTree = "<group>"; };
		84FCD3BC25CA10F600D1E574 /* SuccessResponse.json */ = {isa = PBXFileReference; fileEncoding = 4; lastKnownFileType = text.json; path = SuccessResponse.json; sourceTree = "<group>"; };
		9B24FAA928C74B6A00F10B5D /* InAppPresentationManager.swift */ = {isa = PBXFileReference; lastKnownFileType = sourcecode.swift; path = InAppPresentationManager.swift; sourceTree = "<group>"; };
		9B24FAAB28C74B8300F10B5D /* InAppConfigurationRepository.swift */ = {isa = PBXFileReference; lastKnownFileType = sourcecode.swift; path = InAppConfigurationRepository.swift; sourceTree = "<group>"; };
		9B24FAAD28C74BA500F10B5D /* InAppCoreManager.swift */ = {isa = PBXFileReference; lastKnownFileType = sourcecode.swift; path = InAppCoreManager.swift; sourceTree = "<group>"; };
		9B24FAB028C74BD200F10B5D /* InAppConfigurationManager.swift */ = {isa = PBXFileReference; lastKnownFileType = sourcecode.swift; path = InAppConfigurationManager.swift; sourceTree = "<group>"; };
		9B24FAB428C751E400F10B5D /* InAppImagesStorage.swift */ = {isa = PBXFileReference; lastKnownFileType = sourcecode.swift; path = InAppImagesStorage.swift; sourceTree = "<group>"; };
		9B24FABC28C757A700F10B5D /* InAppResponse.swift */ = {isa = PBXFileReference; lastKnownFileType = sourcecode.swift; path = InAppResponse.swift; sourceTree = "<group>"; };
		9B2F5F742902975B00F28A96 /* InAppMessagesTracker.swift */ = {isa = PBXFileReference; lastKnownFileType = sourcecode.swift; path = InAppMessagesTracker.swift; sourceTree = "<group>"; };
		9B33F3CC28D0986900A3FFF9 /* CustomerSegmentsAPI.swift */ = {isa = PBXFileReference; lastKnownFileType = sourcecode.swift; path = CustomerSegmentsAPI.swift; sourceTree = "<group>"; };
		9B4F9DEE28D08897002C9CF0 /* InAppSegmentationChecker.swift */ = {isa = PBXFileReference; fileEncoding = 4; lastKnownFileType = sourcecode.swift; path = InAppSegmentationChecker.swift; sourceTree = "<group>"; };
		9B4F9DF028D088A0002C9CF0 /* InAppsCheckRequest.swift */ = {isa = PBXFileReference; fileEncoding = 4; lastKnownFileType = sourcecode.swift; path = InAppsCheckRequest.swift; sourceTree = "<group>"; };
		9B4F9DF128D088A0002C9CF0 /* InAppFormData.swift */ = {isa = PBXFileReference; fileEncoding = 4; lastKnownFileType = sourcecode.swift; path = InAppFormData.swift; sourceTree = "<group>"; };
		9B4F9DF528D088A8002C9CF0 /* InAppConfigutationMapper.swift */ = {isa = PBXFileReference; fileEncoding = 4; lastKnownFileType = sourcecode.swift; path = InAppConfigutationMapper.swift; sourceTree = "<group>"; };
		9B4F9DF628D088A9002C9CF0 /* InAppConfig.swift */ = {isa = PBXFileReference; fileEncoding = 4; lastKnownFileType = sourcecode.swift; path = InAppConfig.swift; sourceTree = "<group>"; };
		9B4F9DFA28D088AE002C9CF0 /* InAppMessageViewController.swift */ = {isa = PBXFileReference; fileEncoding = 4; lastKnownFileType = sourcecode.swift; path = InAppMessageViewController.swift; sourceTree = "<group>"; };
		9B4F9DFD28D088B4002C9CF0 /* InAppImageOnlyView.swift */ = {isa = PBXFileReference; fileEncoding = 4; lastKnownFileType = sourcecode.swift; path = InAppImageOnlyView.swift; sourceTree = "<group>"; };
		9B4F9E0428D0945F002C9CF0 /* InAppCoreManagerMock.swift */ = {isa = PBXFileReference; lastKnownFileType = sourcecode.swift; path = InAppCoreManagerMock.swift; sourceTree = "<group>"; };
		9B5256FE28D1A86F0029B1BC /* InAppSegmentationCheckerTests.swift */ = {isa = PBXFileReference; fileEncoding = 4; lastKnownFileType = sourcecode.swift; path = InAppSegmentationCheckerTests.swift; sourceTree = "<group>"; };
		9B52570028D1AA180029B1BC /* InAppCoreManagerTests.swift */ = {isa = PBXFileReference; lastKnownFileType = sourcecode.swift; path = InAppCoreManagerTests.swift; sourceTree = "<group>"; };
		9B52570228D1ADEB0029B1BC /* InAppConfigurationManagerMock.swift */ = {isa = PBXFileReference; lastKnownFileType = sourcecode.swift; path = InAppConfigurationManagerMock.swift; sourceTree = "<group>"; };
		9B52570428D1AF070029B1BC /* InAppSegmentationCheckerMock.swift */ = {isa = PBXFileReference; lastKnownFileType = sourcecode.swift; path = InAppSegmentationCheckerMock.swift; sourceTree = "<group>"; };
		9B52570628D1AF880029B1BC /* InAppPresentationManagerMock.swift */ = {isa = PBXFileReference; lastKnownFileType = sourcecode.swift; path = InAppPresentationManagerMock.swift; sourceTree = "<group>"; };
		9B52570828D1B1280029B1BC /* InAppImagesStorageMock.swift */ = {isa = PBXFileReference; lastKnownFileType = sourcecode.swift; path = InAppImagesStorageMock.swift; sourceTree = "<group>"; };
		9B7F2C5228DACD4B002ABDB0 /* InAppMessagesDelegate.swift */ = {isa = PBXFileReference; fileEncoding = 4; lastKnownFileType = sourcecode.swift; path = InAppMessagesDelegate.swift; sourceTree = "<group>"; };
		9B9C952F2921116F00BB29DA /* UUIDDebugService.swift */ = {isa = PBXFileReference; fileEncoding = 4; lastKnownFileType = sourcecode.swift; path = UUIDDebugService.swift; sourceTree = "<group>"; };
		9B9C95302921116F00BB29DA /* PasteboardUUIDDebugService.swift */ = {isa = PBXFileReference; fileEncoding = 4; lastKnownFileType = sourcecode.swift; path = PasteboardUUIDDebugService.swift; sourceTree = "<group>"; };
		9B9C9534292111A700BB29DA /* MockUUIDDebugService.swift */ = {isa = PBXFileReference; fileEncoding = 4; lastKnownFileType = sourcecode.swift; path = MockUUIDDebugService.swift; sourceTree = "<group>"; };
		9B9C9535292111A700BB29DA /* PasteboardUUIDDebugServiceTest.swift */ = {isa = PBXFileReference; fileEncoding = 4; lastKnownFileType = sourcecode.swift; path = PasteboardUUIDDebugServiceTest.swift; sourceTree = "<group>"; };
		9B9C9536292111A700BB29DA /* MockNotificationCenter.swift */ = {isa = PBXFileReference; fileEncoding = 4; lastKnownFileType = sourcecode.swift; path = MockNotificationCenter.swift; sourceTree = "<group>"; };
		9B9C9537292111A700BB29DA /* MockDateProvider.swift */ = {isa = PBXFileReference; fileEncoding = 4; lastKnownFileType = sourcecode.swift; path = MockDateProvider.swift; sourceTree = "<group>"; };
		9BC24E6D28F694CA00C2619C /* SDKVersionConfig.xcconfig */ = {isa = PBXFileReference; lastKnownFileType = text.xcconfig; path = SDKVersionConfig.xcconfig; sourceTree = "<group>"; };
		9BC24E6E28F694CA00C2619C /* SDKVersionProvider.swift */ = {isa = PBXFileReference; lastKnownFileType = sourcecode.swift; path = SDKVersionProvider.swift; sourceTree = "<group>"; };
		9BC24E7228F6953D00C2619C /* InAppConfigurationAPI.swift */ = {isa = PBXFileReference; fileEncoding = 4; lastKnownFileType = sourcecode.swift; path = InAppConfigurationAPI.swift; sourceTree = "<group>"; };
		9BC24E7328F6953D00C2619C /* InAppConfigResponse.swift */ = {isa = PBXFileReference; fileEncoding = 4; lastKnownFileType = sourcecode.swift; path = InAppConfigResponse.swift; sourceTree = "<group>"; };
		9BC24E7628F6BF8C00C2619C /* InAppConfigResponseTests.swift */ = {isa = PBXFileReference; lastKnownFileType = sourcecode.swift; path = InAppConfigResponseTests.swift; sourceTree = "<group>"; };
		9BC24E7928F6C08700C2619C /* InAppConfiguration.json */ = {isa = PBXFileReference; lastKnownFileType = text.json; path = InAppConfiguration.json; sourceTree = "<group>"; };
		9BE941F42916822900258077 /* InAppConfigurationInvalid.json */ = {isa = PBXFileReference; fileEncoding = 4; lastKnownFileType = text.json; path = InAppConfigurationInvalid.json; sourceTree = "<group>"; };
<<<<<<< HEAD
		A179586E2978AEAF00609E91 /* InAppGeoResponse.swift */ = {isa = PBXFileReference; fileEncoding = 4; lastKnownFileType = sourcecode.swift; path = InAppGeoResponse.swift; sourceTree = "<group>"; };
		A17958712978AEC600609E91 /* OrTargetingChecker.swift */ = {isa = PBXFileReference; fileEncoding = 4; lastKnownFileType = sourcecode.swift; path = OrTargetingChecker.swift; sourceTree = "<group>"; };
		A17958722978AEC600609E91 /* TrueTargetingChecker.swift */ = {isa = PBXFileReference; fileEncoding = 4; lastKnownFileType = sourcecode.swift; path = TrueTargetingChecker.swift; sourceTree = "<group>"; };
		A17958732978AEC600609E91 /* SegmentTargetingChecker.swift */ = {isa = PBXFileReference; fileEncoding = 4; lastKnownFileType = sourcecode.swift; path = SegmentTargetingChecker.swift; sourceTree = "<group>"; };
		A17958742978AEC600609E91 /* GeoTargetingChecker.swift */ = {isa = PBXFileReference; fileEncoding = 4; lastKnownFileType = sourcecode.swift; path = GeoTargetingChecker.swift; sourceTree = "<group>"; };
		A17958752978AEC600609E91 /* AndTargetingChecker.swift */ = {isa = PBXFileReference; fileEncoding = 4; lastKnownFileType = sourcecode.swift; path = AndTargetingChecker.swift; sourceTree = "<group>"; };
		A179587B2978AED800609E91 /* GeoTargeting.swift */ = {isa = PBXFileReference; fileEncoding = 4; lastKnownFileType = sourcecode.swift; path = GeoTargeting.swift; sourceTree = "<group>"; };
		A17958802978B3FA00609E91 /* InAppResponseModelTests.swift */ = {isa = PBXFileReference; lastKnownFileType = sourcecode.swift; path = InAppResponseModelTests.swift; sourceTree = "<group>"; };
		A17958872978BE6F00609E91 /* OrTargetingModelValid.json */ = {isa = PBXFileReference; fileEncoding = 4; lastKnownFileType = text.json; path = OrTargetingModelValid.json; sourceTree = "<group>"; };
		A17958882978BE6F00609E91 /* SegmentTargetingModelValid.json */ = {isa = PBXFileReference; fileEncoding = 4; lastKnownFileType = text.json; path = SegmentTargetingModelValid.json; sourceTree = "<group>"; };
		A17958892978BE6F00609E91 /* AndTargetingModelValid.json */ = {isa = PBXFileReference; fileEncoding = 4; lastKnownFileType = text.json; path = AndTargetingModelValid.json; sourceTree = "<group>"; };
		A179588A2978BE6F00609E91 /* TrueTargetingModelValid.json */ = {isa = PBXFileReference; fileEncoding = 4; lastKnownFileType = text.json; path = TrueTargetingModelValid.json; sourceTree = "<group>"; };
		A179588B2978BE6F00609E91 /* GeoTargetingModelValid.json */ = {isa = PBXFileReference; fileEncoding = 4; lastKnownFileType = text.json; path = GeoTargetingModelValid.json; sourceTree = "<group>"; };
		A17958912978C88B00609E91 /* AllTargetingsModelValid.json */ = {isa = PBXFileReference; fileEncoding = 4; lastKnownFileType = text.json; path = AllTargetingsModelValid.json; sourceTree = "<group>"; };
		A17958962978D2B300609E91 /* InAppTargetingcheckerTests.swift */ = {isa = PBXFileReference; lastKnownFileType = sourcecode.swift; path = InAppTargetingcheckerTests.swift; sourceTree = "<group>"; };
		A17958982978E04600609E91 /* InAppStub.swift */ = {isa = PBXFileReference; lastKnownFileType = sourcecode.swift; path = InAppStub.swift; sourceTree = "<group>"; };
		A179589D2979708B00609E91 /* MindBoxAssets.xcassets */ = {isa = PBXFileReference; lastKnownFileType = folder.assetcatalog; path = MindBoxAssets.xcassets; sourceTree = "<group>"; };
=======
		A17958A0297A6AE900609E91 /* OrTargetingChecker.swift */ = {isa = PBXFileReference; fileEncoding = 4; lastKnownFileType = sourcecode.swift; path = OrTargetingChecker.swift; sourceTree = "<group>"; };
		A17958A1297A6AE900609E91 /* TrueTargetingChecker.swift */ = {isa = PBXFileReference; fileEncoding = 4; lastKnownFileType = sourcecode.swift; path = TrueTargetingChecker.swift; sourceTree = "<group>"; };
		A17958A2297A6AE900609E91 /* SegmentTargetingChecker.swift */ = {isa = PBXFileReference; fileEncoding = 4; lastKnownFileType = sourcecode.swift; path = SegmentTargetingChecker.swift; sourceTree = "<group>"; };
		A17958A3297A6AE900609E91 /* AndTargetingChecker.swift */ = {isa = PBXFileReference; fileEncoding = 4; lastKnownFileType = sourcecode.swift; path = AndTargetingChecker.swift; sourceTree = "<group>"; };
>>>>>>> 6bde6773
		A1D017E62976CBE100CD9F99 /* TargetingModel.swift */ = {isa = PBXFileReference; fileEncoding = 4; lastKnownFileType = sourcecode.swift; path = TargetingModel.swift; sourceTree = "<group>"; };
		A1D017E82976CC1C00CD9F99 /* TargetingChecker.swift */ = {isa = PBXFileReference; fileEncoding = 4; lastKnownFileType = sourcecode.swift; path = TargetingChecker.swift; sourceTree = "<group>"; };
		A1D017EB2976CC2E00CD9F99 /* TrueTargeting.swift */ = {isa = PBXFileReference; fileEncoding = 4; lastKnownFileType = sourcecode.swift; path = TrueTargeting.swift; sourceTree = "<group>"; };
		A1D017ED2976CC4000CD9F99 /* AndTargeting.swift */ = {isa = PBXFileReference; lastKnownFileType = sourcecode.swift; path = AndTargeting.swift; sourceTree = "<group>"; };
		A1D017EF2976CC8600CD9F99 /* OrTargeting.swift */ = {isa = PBXFileReference; lastKnownFileType = sourcecode.swift; path = OrTargeting.swift; sourceTree = "<group>"; };
		A1D017F12976CC9400CD9F99 /* SegmentTargeting.swift */ = {isa = PBXFileReference; lastKnownFileType = sourcecode.swift; path = SegmentTargeting.swift; sourceTree = "<group>"; };
		A1D017F42976FC2B00CD9F99 /* InternalTargetingChecker.swift */ = {isa = PBXFileReference; lastKnownFileType = sourcecode.swift; path = InternalTargetingChecker.swift; sourceTree = "<group>"; };
		B33127AE2760C53700CF747E /* Package.swift */ = {isa = PBXFileReference; lastKnownFileType = sourcecode.swift; path = Package.swift; sourceTree = SOURCE_ROOT; };
		B36D57842696E59400FEDFD6 /* RetailOrderStatisticsResponse.swift */ = {isa = PBXFileReference; fileEncoding = 4; lastKnownFileType = sourcecode.swift; path = RetailOrderStatisticsResponse.swift; sourceTree = "<group>"; };
		B3A6254B2689F83100B6A3B7 /* PersonalOffersResponse.swift */ = {isa = PBXFileReference; lastKnownFileType = sourcecode.swift; path = PersonalOffersResponse.swift; sourceTree = "<group>"; };
		B3A6254F2689F8B600B6A3B7 /* BenefitResponse.swift */ = {isa = PBXFileReference; lastKnownFileType = sourcecode.swift; path = BenefitResponse.swift; sourceTree = "<group>"; };
		B3A625552689FDD400B6A3B7 /* BalanceResponse.swift */ = {isa = PBXFileReference; lastKnownFileType = sourcecode.swift; path = BalanceResponse.swift; sourceTree = "<group>"; };
		B3A6255B268A025600B6A3B7 /* NearestExpirationResponse.swift */ = {isa = PBXFileReference; lastKnownFileType = sourcecode.swift; path = NearestExpirationResponse.swift; sourceTree = "<group>"; };
		B3A6255F268A052B00B6A3B7 /* PromoActionsResponse.swift */ = {isa = PBXFileReference; lastKnownFileType = sourcecode.swift; path = PromoActionsResponse.swift; sourceTree = "<group>"; };
		B3E02416269724C6003B7CD5 /* UnknownDecodable.swift */ = {isa = PBXFileReference; lastKnownFileType = sourcecode.swift; path = UnknownDecodable.swift; sourceTree = "<group>"; };
		B3F4F97B268EEA950092EC3C /* StatusResponse.swift */ = {isa = PBXFileReference; fileEncoding = 4; lastKnownFileType = sourcecode.swift; path = StatusResponse.swift; sourceTree = "<group>"; };
		B3F4F97F268EEAC90092EC3C /* AmountBenefisTypeResponse.swift */ = {isa = PBXFileReference; fileEncoding = 4; lastKnownFileType = sourcecode.swift; path = AmountBenefisTypeResponse.swift; sourceTree = "<group>"; };
		B3F4F980268EEAC90092EC3C /* AmountBenefitsResponse.swift */ = {isa = PBXFileReference; fileEncoding = 4; lastKnownFileType = sourcecode.swift; path = AmountBenefitsResponse.swift; sourceTree = "<group>"; };
		B3F4F985268EEADE0092EC3C /* LimitBenefitsResponse.swift */ = {isa = PBXFileReference; fileEncoding = 4; lastKnownFileType = sourcecode.swift; path = LimitBenefitsResponse.swift; sourceTree = "<group>"; };
		B3F4F989268EEB360092EC3C /* PeriodTypeResponse.swift */ = {isa = PBXFileReference; fileEncoding = 4; lastKnownFileType = sourcecode.swift; path = PeriodTypeResponse.swift; sourceTree = "<group>"; };
		B3F4F98D268EEB4B0092EC3C /* LimitBenefitsResponse.swift */ = {isa = PBXFileReference; fileEncoding = 4; lastKnownFileType = sourcecode.swift; path = LimitBenefitsResponse.swift; sourceTree = "<group>"; };
		F78E92EE282E63320003B4A3 /* DispatchSemaphore.swift */ = {isa = PBXFileReference; lastKnownFileType = sourcecode.swift; path = DispatchSemaphore.swift; sourceTree = "<group>"; };
/* End PBXFileReference section */

/* Begin PBXFrameworksBuildPhase section */
		313B232D25ADEA0F00A1CB72 /* Frameworks */ = {
			isa = PBXFrameworksBuildPhase;
			buildActionMask = 2147483647;
			files = (
			);
			runOnlyForDeploymentPostprocessing = 0;
		};
		313B233625ADEA0F00A1CB72 /* Frameworks */ = {
			isa = PBXFrameworksBuildPhase;
			buildActionMask = 2147483647;
			files = (
				313B233A25ADEA0F00A1CB72 /* Mindbox.framework in Frameworks */,
			);
			runOnlyForDeploymentPostprocessing = 0;
		};
		3333C1952681D3CF00B60D84 /* Frameworks */ = {
			isa = PBXFrameworksBuildPhase;
			buildActionMask = 2147483647;
			files = (
			);
			runOnlyForDeploymentPostprocessing = 0;
		};
		3333C19D2681D3CF00B60D84 /* Frameworks */ = {
			isa = PBXFrameworksBuildPhase;
			buildActionMask = 2147483647;
			files = (
				3333C1A12681D3CF00B60D84 /* MindboxNotifications.framework in Frameworks */,
			);
			runOnlyForDeploymentPostprocessing = 0;
		};
/* End PBXFrameworksBuildPhase section */

/* Begin PBXGroup section */
		313B232625ADEA0F00A1CB72 = {
			isa = PBXGroup;
			children = (
				B33127AE2760C53700CF747E /* Package.swift */,
				313B233225ADEA0F00A1CB72 /* Mindbox */,
				313B233D25ADEA0F00A1CB72 /* MindboxTests */,
				3333C1992681D3CF00B60D84 /* MindboxNotifications */,
				3333C1A42681D3CF00B60D84 /* MindboxNotificationsTests */,
				9BC24E6C28F694CA00C2619C /* SDKVersionProvider */,
				313B233125ADEA0F00A1CB72 /* Products */,
			);
			sourceTree = "<group>";
		};
		313B233125ADEA0F00A1CB72 /* Products */ = {
			isa = PBXGroup;
			children = (
				313B233025ADEA0F00A1CB72 /* Mindbox.framework */,
				313B233925ADEA0F00A1CB72 /* MindboxTests.xctest */,
				3333C1982681D3CF00B60D84 /* MindboxNotifications.framework */,
				3333C1A02681D3CF00B60D84 /* MindboxNotificationsTests.xctest */,
			);
			name = Products;
			sourceTree = "<group>";
		};
		313B233225ADEA0F00A1CB72 /* Mindbox */ = {
			isa = PBXGroup;
			children = (
				313B233325ADEA0F00A1CB72 /* Mindbox.h */,
				313B233425ADEA0F00A1CB72 /* Info.plist */,
				314B38FC25AEE8B200E947B9 /* MBConfiguration.swift */,
				3191C2A525ADFD8000E7D6B9 /* Mindbox.swift */,
				334F3A65264AA18500A6AC00 /* MindboxAppDelegate.swift */,
				31A20D4D25B6EFB600AAA0A3 /* MindboxDelegate.swift */,
				334F3A64264AA18500A6AC00 /* MindboxSceneDelegate.swift */,
				9B24FAA828C74B4F00F10B5D /* InAppMessages */,
				8400429F2614CDED00CA17C5 /* ClickNotificationManager */,
				314B38FE25AEE95D00E947B9 /* CoreController */,
				84DEE8A625CC02AF00C98CC7 /* Database */,
				317054C025AEF81900AE624C /* DI */,
				840C38A425D118B900D50183 /* GuaranteedDeliveryManager */,
				84CC797E25CABABB00C062BD /* Model */,
				847F57FC25C88BA600147A9A /* Network */,
				84B625D425C94F6F00AB6228 /* NetworkRepository */,
				31A20D4225B6B6D700AAA0A3 /* PersistenceStorage */,
				A179589C2979708B00609E91 /* Resources */,
				33EBF0AE264E6269002A35D5 /* SessionManager */,
				84F5655C2628433900269FD6 /* TrackVisitManager */,
				31A20D4A25B6E09900AAA0A3 /* Utilities */,
				84B625E725C989B100AB6228 /* Validators */,
			);
			path = Mindbox;
			sourceTree = "<group>";
		};
		313B233D25ADEA0F00A1CB72 /* MindboxTests */ = {
			isa = PBXGroup;
			children = (
				9B9C9533292111A700BB29DA /* UUIDDebugService */,
				9B4F9DFF28D091E6002C9CF0 /* InAppMessages */,
				848A895C2620C53900EDFB6D /* Versioning */,
				840C38B625D13A6800D50183 /* Helpers */,
				840C38AF25D12E7800D50183 /* GuaranteedDelivery */,
				840C387D25CD15B100D50183 /* Database */,
				84CC79A325CAE12400C062BD /* EventRepository */,
				84FCD3B325CA0FD300D1E574 /* Mock */,
				84B625F525C98EE000AB6228 /* DI */,
				84B625EE25C98A8000AB6228 /* Validators */,
				31ED2DEB25C444C400301FAD /* MBConfigurationTestCase.swift */,
				313B233E25ADEA0F00A1CB72 /* MindboxTests.swift */,
				84DC49D525D185A600D5D758 /* Supporting Files */,
				313B234025ADEA0F00A1CB72 /* Info.plist */,
			);
			path = MindboxTests;
			sourceTree = "<group>";
		};
		314B38FE25AEE95D00E947B9 /* CoreController */ = {
			isa = PBXGroup;
			children = (
				33C81EA3264145CD00863380 /* TimerManager.swift */,
				314B38FF25AEE96F00E947B9 /* CoreController.swift */,
			);
			path = CoreController;
			sourceTree = "<group>";
		};
		317054C025AEF81900AE624C /* DI */ = {
			isa = PBXGroup;
			children = (
				317054C325AEF88E00AE624C /* DependencyProvider.swift */,
				843DAA5B26087F3D00CAC489 /* DependencyContainer.swift */,
			);
			path = DI;
			sourceTree = "<group>";
		};
		317054CC25AF191100AE624C /* Logger */ = {
			isa = PBXGroup;
			children = (
				317054CD25AF191F00AE624C /* Logger.swift */,
				84E1D6E2261D9B2B002BF03A /* LogLevel.swift */,
				84E1D6DE261D9B19002BF03A /* LogCategory.swift */,
				846AD39325FF7AC100A59E86 /* LogWriter.swift */,
				317054D525B01BDD00AE624C /* LogManager.swift */,
			);
			path = Logger;
			sourceTree = "<group>";
		};
		31A20D4225B6B6D700AAA0A3 /* PersistenceStorage */ = {
			isa = PBXGroup;
			children = (
				317054CA25AF189800AE624C /* PersistenceStorage.swift */,
				84B625D825C9558E00AB6228 /* MBPersistenceStorage.swift */,
			);
			path = PersistenceStorage;
			sourceTree = "<group>";
		};
		31A20D4A25B6E09900AAA0A3 /* Utilities */ = {
			isa = PBXGroup;
			children = (
				9B9C952E2921116F00BB29DA /* UUIDDebugService */,
				33BEE80C2681EB7700993720 /* NotificationDecoder.swift */,
				317054CC25AF191100AE624C /* Logger */,
				84BAB89B260231E800D694D0 /* IDFetcher */,
				31A20D4B25B6E0D700AAA0A3 /* MindboxErrors.swift */,
				84FCD37D25C9FCF100D1E574 /* UtilitiesFetcher */,
				84DC4A0525D27D1500D5D758 /* UNAuthorizationStatusProviding */,
				84BAEF8525D5492B002E8A26 /* Body+ */,
				84F7053A26120199009C7A07 /* Constants.swift */,
				3328FE4126303F2F000A30D0 /* String+Regex.swift */,
				F78E92EE282E63320003B4A3 /* DispatchSemaphore.swift */,
			);
			path = Utilities;
			sourceTree = "<group>";
		};
		3333C1992681D3CF00B60D84 /* MindboxNotifications */ = {
			isa = PBXGroup;
			children = (
				3333C1B02681D3FF00B60D84 /* Network */,
				337EDF332636DA3F0089559F /* MindboxNotificationService.swift */,
				3333C19A2681D3CF00B60D84 /* MindboxNotifications.h */,
				3333C19B2681D3CF00B60D84 /* Info.plist */,
			);
			path = MindboxNotifications;
			sourceTree = "<group>";
		};
		3333C1A42681D3CF00B60D84 /* MindboxNotificationsTests */ = {
			isa = PBXGroup;
			children = (
				3333C1A52681D3CF00B60D84 /* MindboxNotificationsTests.swift */,
				3333C1A72681D3CF00B60D84 /* Info.plist */,
			);
			path = MindboxNotificationsTests;
			sourceTree = "<group>";
		};
		3333C1B02681D3FF00B60D84 /* Network */ = {
			isa = PBXGroup;
			children = (
				3333C1B72681DC0500B60D84 /* DeliveryService.swift */,
				3333C1BB2681DE0900B60D84 /* DeviceModelHelper.swift */,
				3333C1B52681D69700B60D84 /* MBConfiguration.swift */,
				3333C1B92681DC4B00B60D84 /* MBUtilitiesFetcher.swift */,
				3333C1C32681E64F00B60D84 /* NetworkService.swift */,
				33BEE81C2681ED2900993720 /* PushDeliveredEventRoute.swift */,
				3333C1C92681E74A00B60D84 /* Route.swift */,
				3333C1BE2681DE6C00B60D84 /* Model */,
				3333C1D22681E85600B60D84 /* Types */,
				33D135CD2682240100B6628B /* Logger.swift */,
			);
			path = Network;
			sourceTree = "<group>";
		};
		3333C1BE2681DE6C00B60D84 /* Model */ = {
			isa = PBXGroup;
			children = (
				3333C1E42681EEEF00B60D84 /* URLRequestBuilder.swift */,
				3333C1E22681EEA800B60D84 /* Event.swift */,
				3333C1CD2681E83200B60D84 /* Body+ */,
				3333C1CB2681E76000B60D84 /* EventWrapper.swift */,
				3333C1C12681E59900B60D84 /* DeliveryOperation.swift */,
				840042902614C65900CA17C5 /* NotificationsPayloads.swift */,
				8400428B2614C4D100CA17C5 /* NotificationDecoder.swift */,
				842DE32B25E01B9A002BE5C6 /* PushDelivered.swift */,
				3333C1B12681D42000B60D84 /* Payload.swift */,
				3333C1B32681D43C00B60D84 /* ImageFormat.swift */,
			);
			path = Model;
			sourceTree = "<group>";
		};
		3333C1CD2681E83200B60D84 /* Body+ */ = {
			isa = PBXGroup;
			children = (
				3333C1CF2681E83200B60D84 /* BodyEncoder.swift */,
				3333C1CE2681E83200B60D84 /* BodyDecoder.swift */,
			);
			path = "Body+";
			sourceTree = "<group>";
		};
		3333C1D22681E85600B60D84 /* Types */ = {
			isa = PBXGroup;
			children = (
				3333C1D42681E85600B60D84 /* ErrorKey.swift */,
				3333C1D52681E85600B60D84 /* HTTPTypealiases.swift */,
				3333C1D32681E85600B60D84 /* HTTPMethod.swift */,
			);
			path = Types;
			sourceTree = "<group>";
		};
		3333C1DF2681EA4C00B60D84 /* NotificationPayload */ = {
			isa = PBXGroup;
			children = (
				3333C1E02681EA4C00B60D84 /* NotificationsPayloads.swift */,
			);
			path = NotificationPayload;
			sourceTree = "<group>";
		};
		3337E699265FA559006949EB /* Response */ = {
			isa = PBXGroup;
			children = (
				B3F4F98D268EEB4B0092EC3C /* LimitBenefitsResponse.swift */,
				B3F4F989268EEB360092EC3C /* PeriodTypeResponse.swift */,
				B3F4F985268EEADE0092EC3C /* LimitBenefitsResponse.swift */,
				B3F4F97F268EEAC90092EC3C /* AmountBenefisTypeResponse.swift */,
				B3F4F980268EEAC90092EC3C /* AmountBenefitsResponse.swift */,
				B36D57842696E59400FEDFD6 /* RetailOrderStatisticsResponse.swift */,
				B3F4F97B268EEA950092EC3C /* StatusResponse.swift */,
				6FDD144A266F7C5A00A50C35 /* AmountResponse.swift */,
				6FDD144C266F7C6600A50C35 /* AmountTypeResponse.swift */,
				6FDD143E266F7BF900A50C35 /* AppliedPromotionResponse.swift */,
				6FDD1440266F7C0600A50C35 /* AppliedPromotionTypeResponse.swift */,
				33072F2D2664C24F001F1AB2 /* AreaResponse.swift */,
				6FDD1442266F7C1600A50C35 /* BalanceTypeReponse.swift */,
				B3A625552689FDD400B6A3B7 /* BalanceResponse.swift */,
				B3A6255B268A025600B6A3B7 /* NearestExpirationResponse.swift */,
				6FDD1458266F7CB700A50C35 /* ContentResponse.swift */,
				6FDD145A266F7CC300A50C35 /* ContentTypeResponse.swift */,
				6FDD1444266F7C2200A50C35 /* CouponResponse.swift */,
				3337E6A82664C16A006949EB /* CustomerResponse.swift */,
				33072F3B2664C713001F1AB2 /* CustomerSegmentationsResponse.swift */,
				6FDD1460266F7CE300A50C35 /* DiscountAmountTypeResponse.swift */,
				33072F3D2664C7B5001F1AB2 /* DiscountCardResponse.swift */,
				6FDD145E266F7CD900A50C35 /* DiscountResponse.swift */,
				33072F432664CC6C001F1AB2 /* IssuedPointOfContactResponse.swift */,
				6FDD1464266F7CFE00A50C35 /* ItemProductResponse.swift */,
				6FDD143C266F7BEB00A50C35 /* ItemResponse.swift */,
				6FDD1446266F7C2B00A50C35 /* LimitResponse.swift */,
				6FDD1448266F7C4E00A50C35 /* LimitTypeResponse.swift */,
				33072F392664C5CB001F1AB2 /* ManufacturerResponse.swift */,
				6FDD1456266F7CAB00A50C35 /* PlaceholderResponse.swift */,
				33072F472664CCBA001F1AB2 /* PoolResponse.swift */,
				6FDD145C266F7CCE00A50C35 /* PossibleDiscountsResponse.swift */,
				6FDD143A266F7BD900A50C35 /* ProcessingStatusResponse.swift */,
				6FDD1462266F7CED00A50C35 /* ProductElementReponse.swift */,
				33072F3F2664CB08001F1AB2 /* ProductGroupResponse.swift */,
				6F1EAA15266A670E007A335B /* ProductListItemsResponse.swift */,
				33072F312664C357001F1AB2 /* ProductListResponse.swift */,
				33072F332664C3E1001F1AB2 /* ProductResponse.swift */,
				33072F412664CB81001F1AB2 /* PromoCodeResponse.swift */,
				6FDD1452266F7C8B00A50C35 /* PromotionResponse.swift */,
				6FDD1454266F7C9A00A50C35 /* PromotionTypeResponse.swift */,
				33072F372664C577001F1AB2 /* RecommendationResponse.swift */,
				33072F2F2664C2E4001F1AB2 /* SubscriptionResponse.swift */,
				6FDD1450266F7C8000A50C35 /* UsageServiceStatusResponse.swift */,
				33072F452664CC9A001F1AB2 /* UsedPointOfContactResponse.swift */,
				6FDD144E266F7C7000A50C35 /* UsedResponse.swift */,
				B3A6255F268A052B00B6A3B7 /* PromoActionsResponse.swift */,
				B3A6254B2689F83100B6A3B7 /* PersonalOffersResponse.swift */,
				B3A6254F2689F8B600B6A3B7 /* BenefitResponse.swift */,
			);
			path = Response;
			sourceTree = "<group>";
		};
		3337E69A265FA567006949EB /* Helpers */ = {
			isa = PBXGroup;
			children = (
				33B1C975265B910F00E293F8 /* SwiftyJSON.swift */,
				B3E02416269724C6003B7CD5 /* UnknownDecodable.swift */,
			);
			path = Helpers;
			sourceTree = "<group>";
		};
		3337E69B265FA5B1006949EB /* Errors */ = {
			isa = PBXGroup;
			children = (
				3337E69C265FA5BD006949EB /* ValidationError.swift */,
				3337E69E265FA649006949EB /* ProtocolError.swift */,
			);
			path = Errors;
			sourceTree = "<group>";
		};
		334F3AAD264C199900A6AC00 /* Request */ = {
			isa = PBXGroup;
			children = (
				334F3ACA264C199900A6AC00 /* AreaRequest.swift */,
				334F3ABE264C199900A6AC00 /* CatalogProductListRequest.swift */,
				330D8CCC26579581005106D5 /* Channel.swift */,
				334F3AB9264C199900A6AC00 /* CouponRequest.swift */,
				334F3ACE264C199900A6AC00 /* CustomerActionRequest.swift */,
				334F3AC1264C199900A6AC00 /* CustomerRequest.swift */,
				334F3AC2264C199900A6AC00 /* DiscountCardRequest.swift */,
				334F3AC6264C199900A6AC00 /* DiscountPromoCodeRequest.swift */,
				334F3AC7264C199900A6AC00 /* DiscountRequest.swift */,
				330D8CCA26579521005106D5 /* DiscountTypeRequest.swift */,
				334F3ABF264C199900A6AC00 /* ItemRequest.swift */,
				334F3AC9264C199900A6AC00 /* LineRequest.swift */,
				334F3AC0264C199900A6AC00 /* OrderRequest.swift */,
				334F3AC8264C199900A6AC00 /* PoolRequest.swift */,
				337C7953265652A80092B580 /* ProductCategoryRequest.swift */,
				337C794F265646230092B580 /* ProductGroupRequest.swift */,
				334F3ACD264C199900A6AC00 /* ProductListRequest.swift */,
				334F3ACB264C199900A6AC00 /* ProductRequest.swift */,
				334F3AB8264C199900A6AC00 /* PromoCodeRequest.swift */,
				334F3AC3264C199900A6AC00 /* RequestedPromotionRequest.swift */,
				334F3AC5264C199900A6AC00 /* SegmentationRequest.swift */,
				334F3AC4264C199900A6AC00 /* SubscriptionRequest.swift */,
				334F3AB6264C199900A6AC00 /* SubViewProductRequest.swift */,
				334F3AB7264C199900A6AC00 /* ViewProductCategoryRequest.swift */,
				337C79552656533F0092B580 /* ViewProductRequest.swift */,
				33072F352664C4D7001F1AB2 /* RecommendationRequest.swift */,
				33E42E5B268323E60046CBCB /* CashdeskRequest.swift */,
			);
			path = Request;
			sourceTree = "<group>";
		};
		337A473826550EEB000DC613 /* Common */ = {
			isa = PBXGroup;
			children = (
				334F3ACC264C199900A6AC00 /* CodableDictionary.swift */,
				337A473926550FDA000DC613 /* CustomFields.swift */,
				337A473B265510AA000DC613 /* IDS.swift */,
				337A473D265528B5000DC613 /* MBDate.swift */,
				337A473F26553938000DC613 /* Sex.swift */,
			);
			path = Common;
			sourceTree = "<group>";
		};
		33EBF0AE264E6269002A35D5 /* SessionManager */ = {
			isa = PBXGroup;
			children = (
				33EBF0AF264E6283002A35D5 /* SessionManager.swift */,
			);
			path = SessionManager;
			sourceTree = "<group>";
		};
		8400429F2614CDED00CA17C5 /* ClickNotificationManager */ = {
			isa = PBXGroup;
			children = (
				840042A02614CE0000CA17C5 /* ClickNotificationManager.swift */,
			);
			path = ClickNotificationManager;
			sourceTree = "<group>";
		};
		840C386525CC1A5300D50183 /* Entities */ = {
			isa = PBXGroup;
			children = (
				840C387025CC1AF200D50183 /* CDEvent+CoreDataClass.swift */,
				840C387125CC1AF200D50183 /* CDEvent+CoreDataProperties.swift */,
			);
			path = Entities;
			sourceTree = "<group>";
		};
		840C387625CC7C3800D50183 /* Extensions */ = {
			isa = PBXGroup;
			children = (
				840C387725CC7C4300D50183 /* NSManagedObjectContext+.swift */,
			);
			path = Extensions;
			sourceTree = "<group>";
		};
		840C387D25CD15B100D50183 /* Database */ = {
			isa = PBXGroup;
			children = (
				840C388425CD169400D50183 /* DatabaseRepositoryTestCase.swift */,
				840C387E25CD15C200D50183 /* MockDataBaseLoader.swift */,
				84B09FB32611C74400B0A06E /* MockDatabaseRepository.swift */,
				84E1D6A8261D8D54002BF03A /* DatabaseLoaderTest.swift */,
			);
			path = Database;
			sourceTree = "<group>";
		};
		840C38A425D118B900D50183 /* GuaranteedDeliveryManager */ = {
			isa = PBXGroup;
			children = (
				840C38A525D1191000D50183 /* GuaranteedDeliveryManager.swift */,
				84DFB33A25FA23F500A0FCE1 /* GuaranteedDeliveryManager+State.swift */,
				840C38AB25D11BB200D50183 /* DeliveryOperation.swift */,
				84A312B325DA64B80096A017 /* Background */,
			);
			path = GuaranteedDeliveryManager;
			sourceTree = "<group>";
		};
		840C38AF25D12E7800D50183 /* GuaranteedDelivery */ = {
			isa = PBXGroup;
			children = (
				840C38B225D133B000D50183 /* GuaranteedDeliveryTestCase.swift */,
			);
			path = GuaranteedDelivery;
			sourceTree = "<group>";
		};
		840C38B625D13A6800D50183 /* Helpers */ = {
			isa = PBXGroup;
			children = (
				840C38B725D13A7D00D50183 /* EventGenerator.swift */,
				848A89582620C3AE00EDFB6D /* APNSTokenGenerator.swift */,
			);
			path = Helpers;
			sourceTree = "<group>";
		};
		847F57FC25C88BA600147A9A /* Network */ = {
			isa = PBXGroup;
			children = (
				847F582C25C8AE7F00147A9A /* Helpers */,
				847F582B25C8AE4B00147A9A /* Abstract */,
				847F582825C8AE1D00147A9A /* Validators */,
				847F582425C8AE0100147A9A /* Types */,
				847F580E25C88E8C00147A9A /* MBNetworkFetcher.swift */,
			);
			path = Network;
			sourceTree = "<group>";
		};
		847F582425C8AE0100147A9A /* Types */ = {
			isa = PBXGroup;
			children = (
				317054DE25B01BDD00AE624C /* ErrorKey.swift */,
				847F581E25C8A3F500147A9A /* HTTPTypealiases.swift */,
				847F57FD25C88BB700147A9A /* HTTPMethod.swift */,
			);
			path = Types;
			sourceTree = "<group>";
		};
		847F582825C8AE1D00147A9A /* Validators */ = {
			isa = PBXGroup;
			children = (
				847F581625C8981E00147A9A /* HTTPURLResponseStatusCodeValidator.swift */,
			);
			path = Validators;
			sourceTree = "<group>";
		};
		847F582B25C8AE4B00147A9A /* Abstract */ = {
			isa = PBXGroup;
			children = (
				847F580A25C88CAF00147A9A /* Route.swift */,
				847F580625C88C7A00147A9A /* NetworkFetcher.swift */,
			);
			path = Abstract;
			sourceTree = "<group>";
		};
		847F582C25C8AE7F00147A9A /* Helpers */ = {
			isa = PBXGroup;
			children = (
				3333C1DD2681E9F300B60D84 /* URLRequestBuilder.swift */,
				84EAEDFB25C8B18B00726063 /* DeviceModelHelper.swift */,
			);
			path = Helpers;
			sourceTree = "<group>";
		};
		848A895C2620C53900EDFB6D /* Versioning */ = {
			isa = PBXGroup;
			children = (
				848A895D2620C54900EDFB6D /* VersioningTestCase.swift */,
			);
			path = Versioning;
			sourceTree = "<group>";
		};
		84A312B325DA64B80096A017 /* Background */ = {
			isa = PBXGroup;
			children = (
				84A312C225DA65690096A017 /* BackgroundTaskManagerType.swift */,
				84A312AF25DA5CF30096A017 /* BackgroundTaskManagerProxy.swift */,
				84A312BC25DA651C0096A017 /* UIBackgroundTaskManager.swift */,
				84A312B625DA64C60096A017 /* BGTaskManager.swift */,
			);
			path = Background;
			sourceTree = "<group>";
		};
		84B625D425C94F6F00AB6228 /* NetworkRepository */ = {
			isa = PBXGroup;
			children = (
				84CC798525CACAAA00C062BD /* Event */,
			);
			path = NetworkRepository;
			sourceTree = "<group>";
		};
		84B625E725C989B100AB6228 /* Validators */ = {
			isa = PBXGroup;
			children = (
				84B625E325C988FA00AB6228 /* URLValidator.swift */,
				84B625E825C989C100AB6228 /* UDIDValidator.swift */,
			);
			path = Validators;
			sourceTree = "<group>";
		};
		84B625EE25C98A8000AB6228 /* Validators */ = {
			isa = PBXGroup;
			children = (
				84B625EF25C98B1200AB6228 /* ValidatorsTestCase.swift */,
			);
			path = Validators;
			sourceTree = "<group>";
		};
		84B625F525C98EE000AB6228 /* DI */ = {
			isa = PBXGroup;
			children = (
				3132DFF525C2A811007FE358 /* TestDependencyProvider.swift */,
			);
			path = DI;
			sourceTree = "<group>";
		};
		84BAB89B260231E800D694D0 /* IDFetcher */ = {
			isa = PBXGroup;
			children = (
				84D350C725C992900044E4E6 /* IDFAFetcher.swift */,
				84D350D125C99F320044E4E6 /* IDFVFetcher.swift */,
			);
			path = IDFetcher;
			sourceTree = "<group>";
		};
		84BAEF8525D5492B002E8A26 /* Body+ */ = {
			isa = PBXGroup;
			children = (
				84C65E6725D4FE41008996FA /* BodyEncoder.swift */,
				84BAEF8125D54919002E8A26 /* BodyDecoder.swift */,
			);
			path = "Body+";
			sourceTree = "<group>";
		};
		84C65E5B25D4FB71008996FA /* Bodies */ = {
			isa = PBXGroup;
			children = (
				84F565202628304A00269FD6 /* TrackVisit.swift */,
				84C65E5D25D4FBA3008996FA /* MobileApplicationInstalled.swift */,
				84C65E6325D4FBBB008996FA /* MobileApplicationInfoUpdated.swift */,
				84A0CD53260AF8C8004CD91B /* TrackClick.swift */,
				339ACE4F262DAC74003590D2 /* CustomEvent.swift */,
			);
			path = Bodies;
			sourceTree = "<group>";
		};
		84CC797E25CABABB00C062BD /* Model */ = {
			isa = PBXGroup;
			children = (
				3333C1DF2681EA4C00B60D84 /* NotificationPayload */,
				3337E6A2265FAB39006949EB /* BaseResponse.swift */,
				84CC797F25CABB0B00C062BD /* Event.swift */,
				317054D825B01BDD00AE624C /* MindboxError.swift */,
				337A47352654F995000DC613 /* OperationBodyRequest.swift */,
				337C7951265646D10092B580 /* OperationBodyRequestType.swift */,
				3337E6A42660D878006949EB /* OperationResponse.swift */,
				3333D7BD265E56F2004279B0 /* OperationResponseType.swift */,
				3337E6A0265FA99F006949EB /* Status.swift */,
				84C65E5B25D4FB71008996FA /* Bodies */,
				337A473826550EEB000DC613 /* Common */,
				3337E69B265FA5B1006949EB /* Errors */,
				3337E69A265FA567006949EB /* Helpers */,
				334F3AAD264C199900A6AC00 /* Request */,
				3337E699265FA559006949EB /* Response */,
			);
			path = Model;
			sourceTree = "<group>";
		};
		84CC798525CACAAA00C062BD /* Event */ = {
			isa = PBXGroup;
			children = (
				33BEE8162681EC5F00993720 /* EventRoute.swift */,
				84DC49CB25D1832300D5D758 /* EventWrapper.swift */,
				84CC799225CACF0C00C062BD /* EventRepository.swift */,
				84CC799625CACF5500C062BD /* MBEventRepository.swift */,
			);
			path = Event;
			sourceTree = "<group>";
		};
		84CC79A325CAE12400C062BD /* EventRepository */ = {
			isa = PBXGroup;
			children = (
				84CC79A425CAE14200C062BD /* EventRepositoryTestCase.swift */,
				84CC79AA25CAEBBB00C062BD /* TestEventConfig.plist */,
			);
			path = EventRepository;
			sourceTree = "<group>";
		};
		84DC49D525D185A600D5D758 /* Supporting Files */ = {
			isa = PBXGroup;
			children = (
				31ED2DF025C4456600301FAD /* TestConfig_Invalid_1.plist */,
				31ED2DEF25C4456600301FAD /* TestConfig_Invalid_2.plist */,
				31ED2DF125C4456600301FAD /* TestConfig_Invalid_3.plist */,
				31ED2DF925C4459400301FAD /* TestConfig_Invalid_4.plist */,
				31A20D4725B6CB7D00AAA0A3 /* TestConfig1.plist */,
				31EB907225C402F900368FFB /* TestConfig2.plist */,
				31EB907125C402F900368FFB /* TestConfig3.plist */,
			);
			path = "Supporting Files";
			sourceTree = "<group>";
		};
		84DC4A0525D27D1500D5D758 /* UNAuthorizationStatusProviding */ = {
			isa = PBXGroup;
			children = (
				84DC4A0125D27D0500D5D758 /* UNAuthorizationStatusProviding.swift */,
				84DC4A0625D27D6000D5D758 /* UNAuthorizationStatusProvider.swift */,
			);
			path = UNAuthorizationStatusProviding;
			sourceTree = "<group>";
		};
		84DEE8A625CC02AF00C98CC7 /* Database */ = {
			isa = PBXGroup;
			children = (
				840C387625CC7C3800D50183 /* Extensions */,
				840C386525CC1A5300D50183 /* Entities */,
				84DEE8A725CC031200C98CC7 /* MBDatabase.xcdatamodeld */,
				84DEE8AC25CC036A00C98CC7 /* MBDatabaseRepository.swift */,
				84DEE8B025CC042A00C98CC7 /* MBDatabaseError.swift */,
				8410681225ECDC73004701C2 /* DatabaseLoader.swift */,
				84F705362611F873009C7A07 /* MBPersistentContainer.swift */,
			);
			path = Database;
			sourceTree = "<group>";
		};
		84F5655C2628433900269FD6 /* TrackVisitManager */ = {
			isa = PBXGroup;
			children = (
				84F5655D2628434D00269FD6 /* TrackVisitManager.swift */,
			);
			path = TrackVisitManager;
			sourceTree = "<group>";
		};
		84FCD37D25C9FCF100D1E574 /* UtilitiesFetcher */ = {
			isa = PBXGroup;
			children = (
				317AF8FB25B844DB006348FA /* UtilitiesFetcher.swift */,
				317F1FD425B879B200B54346 /* MBUtilitiesFetcher.swift */,
			);
			path = UtilitiesFetcher;
			sourceTree = "<group>";
		};
		84FCD3B325CA0FD300D1E574 /* Mock */ = {
			isa = PBXGroup;
			children = (
				84FCD3BC25CA10F600D1E574 /* SuccessResponse.json */,
				84FCD3B425CA0FD300D1E574 /* MockPersistenceStorage.swift */,
				84ECB42D25D27EF100DA8AC9 /* MockUNAuthorizationStatusProvider.swift */,
				84FCD3B825CA109E00D1E574 /* MockNetworkFetcher.swift */,
				84A0CD59260B021F004CD91B /* MockFailureNetworkFetcher.swift */,
			);
			path = Mock;
			sourceTree = "<group>";
		};
		9B24FAA828C74B4F00F10B5D /* InAppMessages */ = {
			isa = PBXGroup;
			children = (
				9B7F2C5228DACD4B002ABDB0 /* InAppMessagesDelegate.swift */,
				9B24FAAD28C74BA500F10B5D /* InAppCoreManager.swift */,
				9B2F5F742902975B00F28A96 /* InAppMessagesTracker.swift */,
				A1D017F32976FC1900CD9F99 /* InAppTargetingChecker */,
				9B24FAB928C756EB00F10B5D /* PresentChecker */,
				9B24FAB628C7554C00F10B5D /* Models */,
				9B24FAAF28C74BB700F10B5D /* Configuration */,
				9B24FAB228C74BF200F10B5D /* Presentation */,
				9B24FAB328C751CB00F10B5D /* Images */,
			);
			path = InAppMessages;
			sourceTree = "<group>";
		};
		9B24FAAF28C74BB700F10B5D /* Configuration */ = {
			isa = PBXGroup;
			children = (
				9BC24E7128F6953D00C2619C /* API */,
				9B4F9DF628D088A9002C9CF0 /* InAppConfig.swift */,
				9B4F9DF528D088A8002C9CF0 /* InAppConfigutationMapper.swift */,
				9B24FAB028C74BD200F10B5D /* InAppConfigurationManager.swift */,
				9B24FAAB28C74B8300F10B5D /* InAppConfigurationRepository.swift */,
				A179586E2978AEAF00609E91 /* InAppGeoResponse.swift */,
			);
			path = Configuration;
			sourceTree = "<group>";
		};
		9B24FAB228C74BF200F10B5D /* Presentation */ = {
			isa = PBXGroup;
			children = (
				9B4F9DFC28D088B4002C9CF0 /* Views */,
				9B4F9DFA28D088AE002C9CF0 /* InAppMessageViewController.swift */,
				9B24FAA928C74B6A00F10B5D /* InAppPresentationManager.swift */,
			);
			path = Presentation;
			sourceTree = "<group>";
		};
		9B24FAB328C751CB00F10B5D /* Images */ = {
			isa = PBXGroup;
			children = (
				9B24FAB428C751E400F10B5D /* InAppImagesStorage.swift */,
			);
			path = Images;
			sourceTree = "<group>";
		};
		9B24FAB628C7554C00F10B5D /* Models */ = {
			isa = PBXGroup;
			children = (
				9B4F9DF128D088A0002C9CF0 /* InAppFormData.swift */,
				9B4F9DF028D088A0002C9CF0 /* InAppsCheckRequest.swift */,
				9B24FABC28C757A700F10B5D /* InAppResponse.swift */,
			);
			path = Models;
			sourceTree = "<group>";
		};
		9B24FAB928C756EB00F10B5D /* PresentChecker */ = {
			isa = PBXGroup;
			children = (
				9B4F9DEE28D08897002C9CF0 /* InAppSegmentationChecker.swift */,
				9B33F3CC28D0986900A3FFF9 /* CustomerSegmentsAPI.swift */,
			);
			path = PresentChecker;
			sourceTree = "<group>";
		};
		9B4F9DFC28D088B4002C9CF0 /* Views */ = {
			isa = PBXGroup;
			children = (
				9B4F9DFD28D088B4002C9CF0 /* InAppImageOnlyView.swift */,
			);
			path = Views;
			sourceTree = "<group>";
		};
		9B4F9DFF28D091E6002C9CF0 /* InAppMessages */ = {
			isa = PBXGroup;
			children = (
				9B5256FD28D1A86F0029B1BC /* Tests */,
				9B4F9E0328D0944A002C9CF0 /* Mock */,
			);
			path = InAppMessages;
			sourceTree = "<group>";
		};
		9B4F9E0328D0944A002C9CF0 /* Mock */ = {
			isa = PBXGroup;
			children = (
				9B4F9E0428D0945F002C9CF0 /* InAppCoreManagerMock.swift */,
				9B52570228D1ADEB0029B1BC /* InAppConfigurationManagerMock.swift */,
				9B52570428D1AF070029B1BC /* InAppSegmentationCheckerMock.swift */,
				9B52570628D1AF880029B1BC /* InAppPresentationManagerMock.swift */,
				9B52570828D1B1280029B1BC /* InAppImagesStorageMock.swift */,
			);
			path = Mock;
			sourceTree = "<group>";
		};
		9B5256FD28D1A86F0029B1BC /* Tests */ = {
			isa = PBXGroup;
			children = (
				A17958932978D03200609E91 /* InAppTargetingCheckerTests */,
				A179587F2978B3A800609E91 /* InAppResponseModelTests */,
				9BC24E7828F6BFEC00C2619C /* InAppConfigResponseTests */,
				9B5256FE28D1A86F0029B1BC /* InAppSegmentationCheckerTests.swift */,
				9B52570028D1AA180029B1BC /* InAppCoreManagerTests.swift */,
			);
			path = Tests;
			sourceTree = "<group>";
		};
		9B9C952E2921116F00BB29DA /* UUIDDebugService */ = {
			isa = PBXGroup;
			children = (
				9B9C952F2921116F00BB29DA /* UUIDDebugService.swift */,
				9B9C95302921116F00BB29DA /* PasteboardUUIDDebugService.swift */,
			);
			path = UUIDDebugService;
			sourceTree = "<group>";
		};
		9B9C9533292111A700BB29DA /* UUIDDebugService */ = {
			isa = PBXGroup;
			children = (
				9B9C9534292111A700BB29DA /* MockUUIDDebugService.swift */,
				9B9C9535292111A700BB29DA /* PasteboardUUIDDebugServiceTest.swift */,
				9B9C9536292111A700BB29DA /* MockNotificationCenter.swift */,
				9B9C9537292111A700BB29DA /* MockDateProvider.swift */,
			);
			name = UUIDDebugService;
			path = Utilities/UUIDDebugService;
			sourceTree = "<group>";
		};
		9BC24E6C28F694CA00C2619C /* SDKVersionProvider */ = {
			isa = PBXGroup;
			children = (
				9BC24E6D28F694CA00C2619C /* SDKVersionConfig.xcconfig */,
				9BC24E6E28F694CA00C2619C /* SDKVersionProvider.swift */,
			);
			path = SDKVersionProvider;
			sourceTree = "<group>";
		};
		9BC24E7128F6953D00C2619C /* API */ = {
			isa = PBXGroup;
			children = (
				A1D017E62976CBE100CD9F99 /* TargetingModel.swift */,
				A1D017EA2976CC2E00CD9F99 /* Targetings */,
				9BC24E7228F6953D00C2619C /* InAppConfigurationAPI.swift */,
				9BC24E7328F6953D00C2619C /* InAppConfigResponse.swift */,
			);
			path = API;
			sourceTree = "<group>";
		};
		9BC24E7828F6BFEC00C2619C /* InAppConfigResponseTests */ = {
			isa = PBXGroup;
			children = (
				9BE941F62916823300258077 /* ConfigJsonStubs */,
				9BC24E7628F6BF8C00C2619C /* InAppConfigResponseTests.swift */,
			);
			path = InAppConfigResponseTests;
			sourceTree = "<group>";
		};
		9BE941F62916823300258077 /* ConfigJsonStubs */ = {
			isa = PBXGroup;
			children = (
				9BE941F42916822900258077 /* InAppConfigurationInvalid.json */,
				9BC24E7928F6C08700C2619C /* InAppConfiguration.json */,
			);
			path = ConfigJsonStubs;
			sourceTree = "<group>";
		};
<<<<<<< HEAD
		A17958702978AEC600609E91 /* TargetingCheckerTypes */ = {
			isa = PBXGroup;
			children = (
				A17958712978AEC600609E91 /* OrTargetingChecker.swift */,
				A17958722978AEC600609E91 /* TrueTargetingChecker.swift */,
				A17958732978AEC600609E91 /* SegmentTargetingChecker.swift */,
				A17958742978AEC600609E91 /* GeoTargetingChecker.swift */,
				A17958752978AEC600609E91 /* AndTargetingChecker.swift */,
=======
		A179589F297A6AE900609E91 /* TargetingCheckerTypes */ = {
			isa = PBXGroup;
			children = (
				A17958A0297A6AE900609E91 /* OrTargetingChecker.swift */,
				A17958A1297A6AE900609E91 /* TrueTargetingChecker.swift */,
				A17958A2297A6AE900609E91 /* SegmentTargetingChecker.swift */,
				A17958A3297A6AE900609E91 /* AndTargetingChecker.swift */,
>>>>>>> 6bde6773
			);
			path = TargetingCheckerTypes;
			sourceTree = "<group>";
		};
<<<<<<< HEAD
		A179587F2978B3A800609E91 /* InAppResponseModelTests */ = {
			isa = PBXGroup;
			children = (
				A17958802978B3FA00609E91 /* InAppResponseModelTests.swift */,
				A17958822978B46D00609E91 /* JSONStubs */,
			);
			path = InAppResponseModelTests;
			sourceTree = "<group>";
		};
		A17958822978B46D00609E91 /* JSONStubs */ = {
			isa = PBXGroup;
			children = (
				A17958912978C88B00609E91 /* AllTargetingsModelValid.json */,
				A179588A2978BE6F00609E91 /* TrueTargetingModelValid.json */,
				A17958892978BE6F00609E91 /* AndTargetingModelValid.json */,
				A17958872978BE6F00609E91 /* OrTargetingModelValid.json */,
				A17958882978BE6F00609E91 /* SegmentTargetingModelValid.json */,
				A179588B2978BE6F00609E91 /* GeoTargetingModelValid.json */,
			);
			path = JSONStubs;
			sourceTree = "<group>";
		};
		A17958932978D03200609E91 /* InAppTargetingCheckerTests */ = {
			isa = PBXGroup;
			children = (
				A17958962978D2B300609E91 /* InAppTargetingcheckerTests.swift */,
				A17958982978E04600609E91 /* InAppStub.swift */,
			);
			path = InAppTargetingCheckerTests;
			sourceTree = "<group>";
		};
		A179589C2979708B00609E91 /* Resources */ = {
			isa = PBXGroup;
			children = (
				A179589D2979708B00609E91 /* MindBoxAssets.xcassets */,
			);
			path = Resources;
			sourceTree = "<group>";
		};
=======
>>>>>>> 6bde6773
		A1D017EA2976CC2E00CD9F99 /* Targetings */ = {
			isa = PBXGroup;
			children = (
				A1D017EB2976CC2E00CD9F99 /* TrueTargeting.swift */,
				A1D017ED2976CC4000CD9F99 /* AndTargeting.swift */,
				A1D017EF2976CC8600CD9F99 /* OrTargeting.swift */,
				A1D017F12976CC9400CD9F99 /* SegmentTargeting.swift */,
				A179587B2978AED800609E91 /* GeoTargeting.swift */,
			);
			path = Targetings;
			sourceTree = "<group>";
		};
		A1D017F32976FC1900CD9F99 /* InAppTargetingChecker */ = {
			isa = PBXGroup;
			children = (
				A179589F297A6AE900609E91 /* TargetingCheckerTypes */,
				A1D017E82976CC1C00CD9F99 /* TargetingChecker.swift */,
				A1D017F42976FC2B00CD9F99 /* InternalTargetingChecker.swift */,
				A17958702978AEC600609E91 /* TargetingCheckerTypes */,
			);
			path = InAppTargetingChecker;
			sourceTree = "<group>";
		};
/* End PBXGroup section */

/* Begin PBXHeadersBuildPhase section */
		313B232B25ADEA0F00A1CB72 /* Headers */ = {
			isa = PBXHeadersBuildPhase;
			buildActionMask = 2147483647;
			files = (
				313B234125ADEA0F00A1CB72 /* Mindbox.h in Headers */,
			);
			runOnlyForDeploymentPostprocessing = 0;
		};
		3333C1932681D3CF00B60D84 /* Headers */ = {
			isa = PBXHeadersBuildPhase;
			buildActionMask = 2147483647;
			files = (
				3333C1A82681D3CF00B60D84 /* MindboxNotifications.h in Headers */,
			);
			runOnlyForDeploymentPostprocessing = 0;
		};
/* End PBXHeadersBuildPhase section */

/* Begin PBXNativeTarget section */
		313B232F25ADEA0F00A1CB72 /* Mindbox */ = {
			isa = PBXNativeTarget;
			buildConfigurationList = 313B234425ADEA0F00A1CB72 /* Build configuration list for PBXNativeTarget "Mindbox" */;
			buildPhases = (
				313B232B25ADEA0F00A1CB72 /* Headers */,
				313B232C25ADEA0F00A1CB72 /* Sources */,
				313B232D25ADEA0F00A1CB72 /* Frameworks */,
				313B232E25ADEA0F00A1CB72 /* Resources */,
				3159FFB425B5AAF300EE80E9 /* Increment Build Number Script */,
			);
			buildRules = (
			);
			dependencies = (
			);
			name = Mindbox;
			productName = MindBox;
			productReference = 313B233025ADEA0F00A1CB72 /* Mindbox.framework */;
			productType = "com.apple.product-type.framework";
		};
		313B233825ADEA0F00A1CB72 /* MindboxTests */ = {
			isa = PBXNativeTarget;
			buildConfigurationList = 313B234725ADEA0F00A1CB72 /* Build configuration list for PBXNativeTarget "MindboxTests" */;
			buildPhases = (
				313B233525ADEA0F00A1CB72 /* Sources */,
				313B233625ADEA0F00A1CB72 /* Frameworks */,
				313B233725ADEA0F00A1CB72 /* Resources */,
			);
			buildRules = (
			);
			dependencies = (
				313B233C25ADEA0F00A1CB72 /* PBXTargetDependency */,
			);
			name = MindboxTests;
			productName = MindBoxTests;
			productReference = 313B233925ADEA0F00A1CB72 /* MindboxTests.xctest */;
			productType = "com.apple.product-type.bundle.unit-test";
		};
		3333C1972681D3CF00B60D84 /* MindboxNotifications */ = {
			isa = PBXNativeTarget;
			buildConfigurationList = 3333C1AD2681D3CF00B60D84 /* Build configuration list for PBXNativeTarget "MindboxNotifications" */;
			buildPhases = (
				3333C1932681D3CF00B60D84 /* Headers */,
				3333C1942681D3CF00B60D84 /* Sources */,
				3333C1952681D3CF00B60D84 /* Frameworks */,
				3333C1962681D3CF00B60D84 /* Resources */,
			);
			buildRules = (
			);
			dependencies = (
			);
			name = MindboxNotifications;
			productName = MindboxNotifications;
			productReference = 3333C1982681D3CF00B60D84 /* MindboxNotifications.framework */;
			productType = "com.apple.product-type.framework";
		};
		3333C19F2681D3CF00B60D84 /* MindboxNotificationsTests */ = {
			isa = PBXNativeTarget;
			buildConfigurationList = 3333C1AE2681D3CF00B60D84 /* Build configuration list for PBXNativeTarget "MindboxNotificationsTests" */;
			buildPhases = (
				3333C19C2681D3CF00B60D84 /* Sources */,
				3333C19D2681D3CF00B60D84 /* Frameworks */,
				3333C19E2681D3CF00B60D84 /* Resources */,
			);
			buildRules = (
			);
			dependencies = (
				3333C1A32681D3CF00B60D84 /* PBXTargetDependency */,
			);
			name = MindboxNotificationsTests;
			productName = MindboxNotificationsTests;
			productReference = 3333C1A02681D3CF00B60D84 /* MindboxNotificationsTests.xctest */;
			productType = "com.apple.product-type.bundle.unit-test";
		};
/* End PBXNativeTarget section */

/* Begin PBXProject section */
		313B232725ADEA0F00A1CB72 /* Project object */ = {
			isa = PBXProject;
			attributes = {
				LastSwiftUpdateCheck = 1250;
				LastUpgradeCheck = 1250;
				ORGANIZATIONNAME = "Mikhail Barilov";
				TargetAttributes = {
					313B232F25ADEA0F00A1CB72 = {
						CreatedOnToolsVersion = 11.3.1;
						LastSwiftMigration = 1130;
					};
					313B233825ADEA0F00A1CB72 = {
						CreatedOnToolsVersion = 11.3.1;
					};
					3333C1972681D3CF00B60D84 = {
						CreatedOnToolsVersion = 12.5;
					};
					3333C19F2681D3CF00B60D84 = {
						CreatedOnToolsVersion = 12.5;
					};
				};
			};
			buildConfigurationList = 313B232A25ADEA0F00A1CB72 /* Build configuration list for PBXProject "Mindbox" */;
			compatibilityVersion = "Xcode 9.3";
			developmentRegion = en;
			hasScannedForEncodings = 0;
			knownRegions = (
				en,
				Base,
			);
			mainGroup = 313B232625ADEA0F00A1CB72;
			productRefGroup = 313B233125ADEA0F00A1CB72 /* Products */;
			projectDirPath = "";
			projectRoot = "";
			targets = (
				313B232F25ADEA0F00A1CB72 /* Mindbox */,
				313B233825ADEA0F00A1CB72 /* MindboxTests */,
				3333C1972681D3CF00B60D84 /* MindboxNotifications */,
				3333C19F2681D3CF00B60D84 /* MindboxNotificationsTests */,
			);
		};
/* End PBXProject section */

/* Begin PBXResourcesBuildPhase section */
		313B232E25ADEA0F00A1CB72 /* Resources */ = {
			isa = PBXResourcesBuildPhase;
			buildActionMask = 2147483647;
			files = (
				A179589E2979708B00609E91 /* MindBoxAssets.xcassets in Resources */,
			);
			runOnlyForDeploymentPostprocessing = 0;
		};
		313B233725ADEA0F00A1CB72 /* Resources */ = {
			isa = PBXResourcesBuildPhase;
			buildActionMask = 2147483647;
			files = (
				31ED2DF325C4456600301FAD /* TestConfig_Invalid_1.plist in Resources */,
				31ED2DF225C4456600301FAD /* TestConfig_Invalid_2.plist in Resources */,
				31ED2DF425C4456600301FAD /* TestConfig_Invalid_3.plist in Resources */,
				84CC79AB25CAEBBB00C062BD /* TestEventConfig.plist in Resources */,
				A17958902978BE7000609E91 /* GeoTargetingModelValid.json in Resources */,
				A179588D2978BE7000609E91 /* SegmentTargetingModelValid.json in Resources */,
				9BE941F52916822900258077 /* InAppConfigurationInvalid.json in Resources */,
				A17958922978C88B00609E91 /* AllTargetingsModelValid.json in Resources */,
				A179588E2978BE7000609E91 /* AndTargetingModelValid.json in Resources */,
				A179588C2978BE7000609E91 /* OrTargetingModelValid.json in Resources */,
				A179588F2978BE7000609E91 /* TrueTargetingModelValid.json in Resources */,
				31ED2DFA25C4459500301FAD /* TestConfig_Invalid_4.plist in Resources */,
				84FCD3BD25CA10F600D1E574 /* SuccessResponse.json in Resources */,
				31EB907425C402F900368FFB /* TestConfig2.plist in Resources */,
				31EB907325C402F900368FFB /* TestConfig3.plist in Resources */,
				31A20D4925B6CBE000AAA0A3 /* TestConfig1.plist in Resources */,
				9BC24E7A28F6C08700C2619C /* InAppConfiguration.json in Resources */,
			);
			runOnlyForDeploymentPostprocessing = 0;
		};
		3333C1962681D3CF00B60D84 /* Resources */ = {
			isa = PBXResourcesBuildPhase;
			buildActionMask = 2147483647;
			files = (
			);
			runOnlyForDeploymentPostprocessing = 0;
		};
		3333C19E2681D3CF00B60D84 /* Resources */ = {
			isa = PBXResourcesBuildPhase;
			buildActionMask = 2147483647;
			files = (
			);
			runOnlyForDeploymentPostprocessing = 0;
		};
/* End PBXResourcesBuildPhase section */

/* Begin PBXShellScriptBuildPhase section */
		3159FFB425B5AAF300EE80E9 /* Increment Build Number Script */ = {
			isa = PBXShellScriptBuildPhase;
			buildActionMask = 2147483647;
			files = (
			);
			inputFileListPaths = (
			);
			inputPaths = (
			);
			name = "Increment Build Number Script";
			outputFileListPaths = (
			);
			outputPaths = (
			);
			runOnlyForDeploymentPostprocessing = 0;
			shellPath = /bin/sh;
			shellScript = "buildNumber=$(/usr/libexec/PlistBuddy -c \"Print CFBundleVersion\" \"${PROJECT_DIR}/${INFOPLIST_FILE}\")\nbuildNumber=$(($buildNumber + 1))\n/usr/libexec/PlistBuddy -c \"Set :CFBundleVersion $buildNumber\" \"${PROJECT_DIR}/${INFOPLIST_FILE}\"\n";
		};
/* End PBXShellScriptBuildPhase section */

/* Begin PBXSourcesBuildPhase section */
		313B232C25ADEA0F00A1CB72 /* Sources */ = {
			isa = PBXSourcesBuildPhase;
			buildActionMask = 2147483647;
			files = (
				847F581725C8981F00147A9A /* HTTPURLResponseStatusCodeValidator.swift in Sources */,
				33072F442664CC6C001F1AB2 /* IssuedPointOfContactResponse.swift in Sources */,
				A17958762978AEC600609E91 /* OrTargetingChecker.swift in Sources */,
				334F3AE1264C199900A6AC00 /* PromoCodeRequest.swift in Sources */,
				A17958792978AEC600609E91 /* GeoTargetingChecker.swift in Sources */,
				33BEE80D2681EB7700993720 /* NotificationDecoder.swift in Sources */,
				840042A12614CE0000CA17C5 /* ClickNotificationManager.swift in Sources */,
				9B24FABD28C757A700F10B5D /* InAppResponse.swift in Sources */,
				A17958A6297A6AE900609E91 /* SegmentTargetingChecker.swift in Sources */,
				334F3AED264C199900A6AC00 /* SubscriptionRequest.swift in Sources */,
				334F3AF4264C199900A6AC00 /* ProductRequest.swift in Sources */,
				84C65E6825D4FE41008996FA /* BodyEncoder.swift in Sources */,
				9B33F3CD28D0986900A3FFF9 /* CustomerSegmentsAPI.swift in Sources */,
				B3F4F982268EEAC90092EC3C /* AmountBenefitsResponse.swift in Sources */,
				31A20D4C25B6E0D700AAA0A3 /* MindboxErrors.swift in Sources */,
				334F3ADF264C199900A6AC00 /* SubViewProductRequest.swift in Sources */,
				6FDD1463266F7CED00A50C35 /* ProductElementReponse.swift in Sources */,
				337A473A26550FDA000DC613 /* CustomFields.swift in Sources */,
				B3A6255C268A025600B6A3B7 /* NearestExpirationResponse.swift in Sources */,
				84A312BD25DA651C0096A017 /* UIBackgroundTaskManager.swift in Sources */,
				9B7F2C5328DACD4B002ABDB0 /* InAppMessagesDelegate.swift in Sources */,
				33E42E5C268323E60046CBCB /* CashdeskRequest.swift in Sources */,
				84A312B725DA64C60096A017 /* BGTaskManager.swift in Sources */,
				334F3AE8264C199900A6AC00 /* ItemRequest.swift in Sources */,
				840C387825CC7C4300D50183 /* NSManagedObjectContext+.swift in Sources */,
				84CC799325CACF0C00C062BD /* EventRepository.swift in Sources */,
				6FDD145B266F7CC300A50C35 /* ContentTypeResponse.swift in Sources */,
				9B4F9DF828D088A9002C9CF0 /* InAppConfigutationMapper.swift in Sources */,
				334F3A67264AA18500A6AC00 /* MindboxAppDelegate.swift in Sources */,
				B3A6254C2689F83100B6A3B7 /* PersonalOffersResponse.swift in Sources */,
				84F565212628304A00269FD6 /* TrackVisit.swift in Sources */,
				337A473C265510AA000DC613 /* IDS.swift in Sources */,
				317F1FD525B879B200B54346 /* MBUtilitiesFetcher.swift in Sources */,
				337A473E265528B5000DC613 /* MBDate.swift in Sources */,
				334F3AE0264C199900A6AC00 /* ViewProductCategoryRequest.swift in Sources */,
				A17958A7297A6AE900609E91 /* AndTargetingChecker.swift in Sources */,
				A1D017EE2976CC4000CD9F99 /* AndTargeting.swift in Sources */,
				B3E02417269724C6003B7CD5 /* UnknownDecodable.swift in Sources */,
				6FDD1453266F7C8B00A50C35 /* PromotionResponse.swift in Sources */,
				84F7053B26120199009C7A07 /* Constants.swift in Sources */,
				A17958782978AEC600609E91 /* SegmentTargetingChecker.swift in Sources */,
				847F580B25C88CAF00147A9A /* Route.swift in Sources */,
				317054E825B01BDD00AE624C /* MindboxError.swift in Sources */,
				6FDD145D266F7CCE00A50C35 /* PossibleDiscountsResponse.swift in Sources */,
				9B9C95322921116F00BB29DA /* PasteboardUUIDDebugService.swift in Sources */,
				6FDD1449266F7C4E00A50C35 /* LimitTypeResponse.swift in Sources */,
				6FDD144B266F7C5A00A50C35 /* AmountResponse.swift in Sources */,
				334F3A66264AA18500A6AC00 /* MindboxSceneDelegate.swift in Sources */,
				84B625D925C9558E00AB6228 /* MBPersistenceStorage.swift in Sources */,
				84C65E5E25D4FBA3008996FA /* MobileApplicationInstalled.swift in Sources */,
				A17958772978AEC600609E91 /* TrueTargetingChecker.swift in Sources */,
				B3F4F98A268EEB360092EC3C /* PeriodTypeResponse.swift in Sources */,
				6FDD143D266F7BEB00A50C35 /* ItemResponse.swift in Sources */,
				317054EC25B01BDD00AE624C /* ErrorKey.swift in Sources */,
				3333D7BE265E56F2004279B0 /* OperationResponseType.swift in Sources */,
				334F3AF2264C199900A6AC00 /* LineRequest.swift in Sources */,
				334F3AF7264C199900A6AC00 /* CustomerActionRequest.swift in Sources */,
				334F3AEC264C199900A6AC00 /* RequestedPromotionRequest.swift in Sources */,
				84DEE8B125CC042A00C98CC7 /* MBDatabaseError.swift in Sources */,
				A179587C2978AED800609E91 /* GeoTargeting.swift in Sources */,
				3333C1E12681EA4D00B60D84 /* NotificationsPayloads.swift in Sources */,
				9B4F9DFB28D088AE002C9CF0 /* InAppMessageViewController.swift in Sources */,
				334F3AE7264C199900A6AC00 /* CatalogProductListRequest.swift in Sources */,
				B3A625562689FDD400B6A3B7 /* BalanceResponse.swift in Sources */,
				317054CE25AF191F00AE624C /* Logger.swift in Sources */,
				6FDD1459266F7CB700A50C35 /* ContentResponse.swift in Sources */,
				334F3AE2264C199900A6AC00 /* CouponRequest.swift in Sources */,
				317AF8FC25B844DB006348FA /* UtilitiesFetcher.swift in Sources */,
				B36D57852696E59400FEDFD6 /* RetailOrderStatisticsResponse.swift in Sources */,
				840C387325CC1AF200D50183 /* CDEvent+CoreDataProperties.swift in Sources */,
				846AD39425FF7AC100A59E86 /* LogWriter.swift in Sources */,
				33072F3C2664C713001F1AB2 /* CustomerSegmentationsResponse.swift in Sources */,
				33072F3A2664C5CB001F1AB2 /* ManufacturerResponse.swift in Sources */,
				3337E69D265FA5BD006949EB /* ValidationError.swift in Sources */,
				A1D017E92976CC1C00CD9F99 /* TargetingChecker.swift in Sources */,
				6FDD1455266F7C9A00A50C35 /* PromotionTypeResponse.swift in Sources */,
				334F3AEB264C199900A6AC00 /* DiscountCardRequest.swift in Sources */,
				31A20D4E25B6EFB600AAA0A3 /* MindboxDelegate.swift in Sources */,
				A179587A2978AEC600609E91 /* AndTargetingChecker.swift in Sources */,
				3337E6A3265FAB39006949EB /* BaseResponse.swift in Sources */,
				6FDD1451266F7C8000A50C35 /* UsageServiceStatusResponse.swift in Sources */,
				9B24FAB528C751E400F10B5D /* InAppImagesStorage.swift in Sources */,
				3333C1DE2681E9F300B60D84 /* URLRequestBuilder.swift in Sources */,
				334F3AF5264C199900A6AC00 /* CodableDictionary.swift in Sources */,
				334F3AF3264C199900A6AC00 /* AreaRequest.swift in Sources */,
				33B1C976265B910F00E293F8 /* SwiftyJSON.swift in Sources */,
				84A312B025DA5CF30096A017 /* BackgroundTaskManagerProxy.swift in Sources */,
				A1D017E72976CBE100CD9F99 /* TargetingModel.swift in Sources */,
				9B4F9DF328D088A0002C9CF0 /* InAppFormData.swift in Sources */,
				33072F2E2664C24F001F1AB2 /* AreaResponse.swift in Sources */,
				84DEE8A925CC031200C98CC7 /* MBDatabase.xcdatamodeld in Sources */,
				840C38A625D1191000D50183 /* GuaranteedDeliveryManager.swift in Sources */,
				A1D017EC2976CC2E00CD9F99 /* TrueTargeting.swift in Sources */,
				33072F302664C2E4001F1AB2 /* SubscriptionResponse.swift in Sources */,
				9BC24E7528F6953D00C2619C /* InAppConfigResponse.swift in Sources */,
				33072F482664CCBA001F1AB2 /* PoolResponse.swift in Sources */,
				337C79562656533F0092B580 /* ViewProductRequest.swift in Sources */,
				6FDD145F266F7CD900A50C35 /* DiscountResponse.swift in Sources */,
				33072F462664CC9A001F1AB2 /* UsedPointOfContactResponse.swift in Sources */,
				33072F382664C577001F1AB2 /* RecommendationResponse.swift in Sources */,
				337A47362654F995000DC613 /* OperationBodyRequest.swift in Sources */,
				9BC24E6F28F694EA00C2619C /* SDKVersionProvider.swift in Sources */,
				6FDD144D266F7C6600A50C35 /* AmountTypeResponse.swift in Sources */,
				A17958A5297A6AE900609E91 /* TrueTargetingChecker.swift in Sources */,
				6FDD1461266F7CE300A50C35 /* DiscountAmountTypeResponse.swift in Sources */,
				6FDD144F266F7C7000A50C35 /* UsedResponse.swift in Sources */,
				330D8CCD26579581005106D5 /* Channel.swift in Sources */,
				84BAEF8225D54919002E8A26 /* BodyDecoder.swift in Sources */,
				847F580F25C88E8C00147A9A /* MBNetworkFetcher.swift in Sources */,
				33072F342664C3E1001F1AB2 /* ProductResponse.swift in Sources */,
				84E1D6DF261D9B19002BF03A /* LogCategory.swift in Sources */,
				33072F3E2664C7B5001F1AB2 /* DiscountCardResponse.swift in Sources */,
				8410681325ECDC73004701C2 /* DatabaseLoader.swift in Sources */,
				9B24FAAA28C74B6A00F10B5D /* InAppPresentationManager.swift in Sources */,
				A1D017F22976CC9400CD9F99 /* SegmentTargeting.swift in Sources */,
				9BC24E7428F6953D00C2619C /* InAppConfigurationAPI.swift in Sources */,
				33072F402664CB08001F1AB2 /* ProductGroupResponse.swift in Sources */,
				A1D017F52976FC2B00CD9F99 /* InternalTargetingChecker.swift in Sources */,
				6F1EAA16266A670E007A335B /* ProductListItemsResponse.swift in Sources */,
				6FDD143F266F7BF900A50C35 /* AppliedPromotionResponse.swift in Sources */,
				84D350C825C992900044E4E6 /* IDFAFetcher.swift in Sources */,
				840C387225CC1AF200D50183 /* CDEvent+CoreDataClass.swift in Sources */,
				317054E625B01BDD00AE624C /* LogManager.swift in Sources */,
				B3A62560268A052C00B6A3B7 /* PromoActionsResponse.swift in Sources */,
				6FDD1457266F7CAB00A50C35 /* PlaceholderResponse.swift in Sources */,
				B3F4F97C268EEA950092EC3C /* StatusResponse.swift in Sources */,
				9B24FAAE28C74BA500F10B5D /* InAppCoreManager.swift in Sources */,
				334F3AF6264C199900A6AC00 /* ProductListRequest.swift in Sources */,
				84A0CD54260AF8C8004CD91B /* TrackClick.swift in Sources */,
				A1D017F02976CC8600CD9F99 /* OrTargeting.swift in Sources */,
				334F3AEA264C199900A6AC00 /* CustomerRequest.swift in Sources */,
				84E1D6E3261D9B2B002BF03A /* LogLevel.swift in Sources */,
				33072F362664C4D7001F1AB2 /* RecommendationRequest.swift in Sources */,
				84DC49CC25D1832300D5D758 /* EventWrapper.swift in Sources */,
				317054C425AEF88E00AE624C /* DependencyProvider.swift in Sources */,
				84DC4A0225D27D0500D5D758 /* UNAuthorizationStatusProviding.swift in Sources */,
				6FDD1465266F7CFE00A50C35 /* ItemProductResponse.swift in Sources */,
				3337E6A92664C16A006949EB /* CustomerResponse.swift in Sources */,
				84EAEDFC25C8B18B00726063 /* DeviceModelHelper.swift in Sources */,
				84DC4A0725D27D6000D5D758 /* UNAuthorizationStatusProvider.swift in Sources */,
				3328FE4226303F2F000A30D0 /* String+Regex.swift in Sources */,
				33072F322664C357001F1AB2 /* ProductListResponse.swift in Sources */,
				9B24FAB128C74BD200F10B5D /* InAppConfigurationManager.swift in Sources */,
				334F3AF0264C199900A6AC00 /* DiscountRequest.swift in Sources */,
				847F57FE25C88BB700147A9A /* HTTPMethod.swift in Sources */,
				334F3AE9264C199900A6AC00 /* OrderRequest.swift in Sources */,
				9B24FAAC28C74B8300F10B5D /* InAppConfigurationRepository.swift in Sources */,
				337A474026553938000DC613 /* Sex.swift in Sources */,
				9B4F9DEF28D08897002C9CF0 /* InAppSegmentationChecker.swift in Sources */,
				84A312C325DA65690096A017 /* BackgroundTaskManagerType.swift in Sources */,
				84CC798025CABB0B00C062BD /* Event.swift in Sources */,
				337C7950265646230092B580 /* ProductGroupRequest.swift in Sources */,
				334F3AEF264C199900A6AC00 /* DiscountPromoCodeRequest.swift in Sources */,
				84F5655E2628434D00269FD6 /* TrackVisitManager.swift in Sources */,
				A179586F2978AEAF00609E91 /* InAppGeoResponse.swift in Sources */,
				3337E6A52660D878006949EB /* OperationResponse.swift in Sources */,
				B3F4F98E268EEB4B0092EC3C /* LimitBenefitsResponse.swift in Sources */,
				9B4F9DF928D088A9002C9CF0 /* InAppConfig.swift in Sources */,
				3337E6A1265FA99F006949EB /* Status.swift in Sources */,
				33C81EA4264145CD00863380 /* TimerManager.swift in Sources */,
				B3F4F981268EEAC90092EC3C /* AmountBenefisTypeResponse.swift in Sources */,
				33072F422664CB81001F1AB2 /* PromoCodeResponse.swift in Sources */,
				339ACE50262DAC74003590D2 /* CustomEvent.swift in Sources */,
				314B390025AEE96F00E947B9 /* CoreController.swift in Sources */,
				84B625E425C988FA00AB6228 /* URLValidator.swift in Sources */,
				843DAA5C26087F3D00CAC489 /* DependencyContainer.swift in Sources */,
				330D8CCB26579521005106D5 /* DiscountTypeRequest.swift in Sources */,
				6FDD1445266F7C2200A50C35 /* CouponResponse.swift in Sources */,
				F78E92EF282E63320003B4A3 /* DispatchSemaphore.swift in Sources */,
				314B38FD25AEE8B200E947B9 /* MBConfiguration.swift in Sources */,
				6FDD1447266F7C2B00A50C35 /* LimitResponse.swift in Sources */,
				9B4F9DFE28D088B5002C9CF0 /* InAppImageOnlyView.swift in Sources */,
				847F580725C88C7A00147A9A /* NetworkFetcher.swift in Sources */,
				84D350D225C99F320044E4E6 /* IDFVFetcher.swift in Sources */,
				84B625E925C989C100AB6228 /* UDIDValidator.swift in Sources */,
				9B2F5F752902975B00F28A96 /* InAppMessagesTracker.swift in Sources */,
				84DFB33B25FA23F500A0FCE1 /* GuaranteedDeliveryManager+State.swift in Sources */,
				6FDD143B266F7BD900A50C35 /* ProcessingStatusResponse.swift in Sources */,
				9B4F9DF228D088A0002C9CF0 /* InAppsCheckRequest.swift in Sources */,
				6FDD1441266F7C0600A50C35 /* AppliedPromotionTypeResponse.swift in Sources */,
				33EBF0B0264E6283002A35D5 /* SessionManager.swift in Sources */,
				337C7952265646D10092B580 /* OperationBodyRequestType.swift in Sources */,
				9B9C95312921116F00BB29DA /* UUIDDebugService.swift in Sources */,
				6FDD1443266F7C1600A50C35 /* BalanceTypeReponse.swift in Sources */,
				337C7954265652A80092B580 /* ProductCategoryRequest.swift in Sources */,
				334F3AF1264C199900A6AC00 /* PoolRequest.swift in Sources */,
				3191C2A625ADFD8000E7D6B9 /* Mindbox.swift in Sources */,
				84CC799725CACF5500C062BD /* MBEventRepository.swift in Sources */,
				847F581F25C8A3F500147A9A /* HTTPTypealiases.swift in Sources */,
				A17958A4297A6AE900609E91 /* OrTargetingChecker.swift in Sources */,
				33BEE8172681EC5F00993720 /* EventRoute.swift in Sources */,
				317054CB25AF189800AE624C /* PersistenceStorage.swift in Sources */,
				3337E69F265FA649006949EB /* ProtocolError.swift in Sources */,
				840C38AC25D11BB200D50183 /* DeliveryOperation.swift in Sources */,
				334F3AEE264C199900A6AC00 /* SegmentationRequest.swift in Sources */,
				B3A625502689F8B600B6A3B7 /* BenefitResponse.swift in Sources */,
				84C65E6425D4FBBB008996FA /* MobileApplicationInfoUpdated.swift in Sources */,
				84F705372611F873009C7A07 /* MBPersistentContainer.swift in Sources */,
				84DEE8AD25CC036A00C98CC7 /* MBDatabaseRepository.swift in Sources */,
			);
			runOnlyForDeploymentPostprocessing = 0;
		};
		313B233525ADEA0F00A1CB72 /* Sources */ = {
			isa = PBXSourcesBuildPhase;
			buildActionMask = 2147483647;
			files = (
				840C38B325D133B000D50183 /* GuaranteedDeliveryTestCase.swift in Sources */,
				84FCD3B925CA109E00D1E574 /* MockNetworkFetcher.swift in Sources */,
				9B9C9538292111A700BB29DA /* MockUUIDDebugService.swift in Sources */,
				84B625F025C98B1200AB6228 /* ValidatorsTestCase.swift in Sources */,
				9B52570528D1AF070029B1BC /* InAppSegmentationCheckerMock.swift in Sources */,
				3132DFF625C2A811007FE358 /* TestDependencyProvider.swift in Sources */,
				847F580325C88BBF00147A9A /* HTTPMethod.swift in Sources */,
				9B9C953A292111A700BB29DA /* MockNotificationCenter.swift in Sources */,
				A17958992978E04600609E91 /* InAppStub.swift in Sources */,
				9B9C9539292111A700BB29DA /* PasteboardUUIDDebugServiceTest.swift in Sources */,
				9B52570728D1AF880029B1BC /* InAppPresentationManagerMock.swift in Sources */,
				84B09FB42611C74400B0A06E /* MockDatabaseRepository.swift in Sources */,
				84ECB42E25D27EF100DA8AC9 /* MockUNAuthorizationStatusProvider.swift in Sources */,
				A17958812978B3FA00609E91 /* InAppResponseModelTests.swift in Sources */,
				9B4F9E0528D0945F002C9CF0 /* InAppCoreManagerMock.swift in Sources */,
				840C387F25CD15C200D50183 /* MockDataBaseLoader.swift in Sources */,
				848A895E2620C54900EDFB6D /* VersioningTestCase.swift in Sources */,
				313B233F25ADEA0F00A1CB72 /* MindboxTests.swift in Sources */,
				9B52570928D1B1280029B1BC /* InAppImagesStorageMock.swift in Sources */,
				31ED2DEC25C444C400301FAD /* MBConfigurationTestCase.swift in Sources */,
				9B9C953B292111A700BB29DA /* MockDateProvider.swift in Sources */,
				A17958972978D2B300609E91 /* InAppTargetingcheckerTests.swift in Sources */,
				84A0CD5A260B021F004CD91B /* MockFailureNetworkFetcher.swift in Sources */,
				84E1D6A9261D8D54002BF03A /* DatabaseLoaderTest.swift in Sources */,
				840C38B825D13A7D00D50183 /* EventGenerator.swift in Sources */,
				9B52570128D1AA180029B1BC /* InAppCoreManagerTests.swift in Sources */,
				84CC79A525CAE14200C062BD /* EventRepositoryTestCase.swift in Sources */,
				9B52570328D1ADEB0029B1BC /* InAppConfigurationManagerMock.swift in Sources */,
				9B5256FF28D1A86F0029B1BC /* InAppSegmentationCheckerTests.swift in Sources */,
				840C388525CD169400D50183 /* DatabaseRepositoryTestCase.swift in Sources */,
				84FCD3B525CA0FD300D1E574 /* MockPersistenceStorage.swift in Sources */,
				848A89592620C3AE00EDFB6D /* APNSTokenGenerator.swift in Sources */,
				9BC24E7728F6BF8C00C2619C /* InAppConfigResponseTests.swift in Sources */,
			);
			runOnlyForDeploymentPostprocessing = 0;
		};
		3333C1942681D3CF00B60D84 /* Sources */ = {
			isa = PBXSourcesBuildPhase;
			buildActionMask = 2147483647;
			files = (
				3333C1D62681E85600B60D84 /* HTTPMethod.swift in Sources */,
				3333C1CC2681E76000B60D84 /* EventWrapper.swift in Sources */,
				33BEE81D2681ED2900993720 /* PushDeliveredEventRoute.swift in Sources */,
				3333C1BF2681E46400B60D84 /* NotificationDecoder.swift in Sources */,
				3333C1B82681DC0500B60D84 /* DeliveryService.swift in Sources */,
				3333C1D12681E83200B60D84 /* BodyEncoder.swift in Sources */,
				3333C1D82681E85600B60D84 /* HTTPTypealiases.swift in Sources */,
				3333C1B42681D43C00B60D84 /* ImageFormat.swift in Sources */,
				3333C1BD2681DE6600B60D84 /* PushDelivered.swift in Sources */,
				33D135CE2682240100B6628B /* Logger.swift in Sources */,
				3333C1CA2681E74A00B60D84 /* Route.swift in Sources */,
				3333C1BA2681DC4B00B60D84 /* MBUtilitiesFetcher.swift in Sources */,
				3333C1E52681EEEF00B60D84 /* URLRequestBuilder.swift in Sources */,
				3333C1BC2681DE0900B60D84 /* DeviceModelHelper.swift in Sources */,
				3333C1B22681D42000B60D84 /* Payload.swift in Sources */,
				3333C1AF2681D3DB00B60D84 /* MindboxNotificationService.swift in Sources */,
				3333C1B62681D69700B60D84 /* MBConfiguration.swift in Sources */,
				3333C1C02681E4E400B60D84 /* NotificationsPayloads.swift in Sources */,
				3333C1D72681E85600B60D84 /* ErrorKey.swift in Sources */,
				3333C1D02681E83200B60D84 /* BodyDecoder.swift in Sources */,
				3333C1C42681E64F00B60D84 /* NetworkService.swift in Sources */,
				3333C1E32681EEA800B60D84 /* Event.swift in Sources */,
				9BC24E7028F694EB00C2619C /* SDKVersionProvider.swift in Sources */,
				3333C1C22681E59900B60D84 /* DeliveryOperation.swift in Sources */,
			);
			runOnlyForDeploymentPostprocessing = 0;
		};
		3333C19C2681D3CF00B60D84 /* Sources */ = {
			isa = PBXSourcesBuildPhase;
			buildActionMask = 2147483647;
			files = (
				3333C1A62681D3CF00B60D84 /* MindboxNotificationsTests.swift in Sources */,
			);
			runOnlyForDeploymentPostprocessing = 0;
		};
/* End PBXSourcesBuildPhase section */

/* Begin PBXTargetDependency section */
		313B233C25ADEA0F00A1CB72 /* PBXTargetDependency */ = {
			isa = PBXTargetDependency;
			target = 313B232F25ADEA0F00A1CB72 /* Mindbox */;
			targetProxy = 313B233B25ADEA0F00A1CB72 /* PBXContainerItemProxy */;
		};
		3333C1A32681D3CF00B60D84 /* PBXTargetDependency */ = {
			isa = PBXTargetDependency;
			target = 3333C1972681D3CF00B60D84 /* MindboxNotifications */;
			targetProxy = 3333C1A22681D3CF00B60D84 /* PBXContainerItemProxy */;
		};
/* End PBXTargetDependency section */

/* Begin XCBuildConfiguration section */
		313B234225ADEA0F00A1CB72 /* Debug */ = {
			isa = XCBuildConfiguration;
			baseConfigurationReference = 9BC24E6D28F694CA00C2619C /* SDKVersionConfig.xcconfig */;
			buildSettings = {
				ALWAYS_SEARCH_USER_PATHS = NO;
				CLANG_ANALYZER_NONNULL = YES;
				CLANG_ANALYZER_NUMBER_OBJECT_CONVERSION = YES_AGGRESSIVE;
				CLANG_CXX_LANGUAGE_STANDARD = "gnu++14";
				CLANG_CXX_LIBRARY = "libc++";
				CLANG_ENABLE_MODULES = YES;
				CLANG_ENABLE_OBJC_ARC = YES;
				CLANG_ENABLE_OBJC_WEAK = YES;
				CLANG_WARN_BLOCK_CAPTURE_AUTORELEASING = YES;
				CLANG_WARN_BOOL_CONVERSION = YES;
				CLANG_WARN_COMMA = YES;
				CLANG_WARN_CONSTANT_CONVERSION = YES;
				CLANG_WARN_DEPRECATED_OBJC_IMPLEMENTATIONS = YES;
				CLANG_WARN_DIRECT_OBJC_ISA_USAGE = YES_ERROR;
				CLANG_WARN_DOCUMENTATION_COMMENTS = YES;
				CLANG_WARN_EMPTY_BODY = YES;
				CLANG_WARN_ENUM_CONVERSION = YES;
				CLANG_WARN_INFINITE_RECURSION = YES;
				CLANG_WARN_INT_CONVERSION = YES;
				CLANG_WARN_NON_LITERAL_NULL_CONVERSION = YES;
				CLANG_WARN_OBJC_IMPLICIT_RETAIN_SELF = YES;
				CLANG_WARN_OBJC_LITERAL_CONVERSION = YES;
				CLANG_WARN_OBJC_ROOT_CLASS = YES_ERROR;
				CLANG_WARN_QUOTED_INCLUDE_IN_FRAMEWORK_HEADER = YES;
				CLANG_WARN_RANGE_LOOP_ANALYSIS = YES;
				CLANG_WARN_STRICT_PROTOTYPES = YES;
				CLANG_WARN_SUSPICIOUS_MOVE = YES;
				CLANG_WARN_UNGUARDED_AVAILABILITY = YES_AGGRESSIVE;
				CLANG_WARN_UNREACHABLE_CODE = YES;
				CLANG_WARN__DUPLICATE_METHOD_MATCH = YES;
				COPY_PHASE_STRIP = NO;
				CURRENT_PROJECT_VERSION = 1;
				DEBUG_INFORMATION_FORMAT = dwarf;
				ENABLE_STRICT_OBJC_MSGSEND = YES;
				ENABLE_TESTABILITY = YES;
				GCC_C_LANGUAGE_STANDARD = gnu11;
				GCC_DYNAMIC_NO_PIC = NO;
				GCC_NO_COMMON_BLOCKS = YES;
				GCC_OPTIMIZATION_LEVEL = 0;
				GCC_PREPROCESSOR_DEFINITIONS = (
					"DEBUG=1",
					"$(inherited)",
				);
				GCC_WARN_64_TO_32_BIT_CONVERSION = YES;
				GCC_WARN_ABOUT_RETURN_TYPE = YES_ERROR;
				GCC_WARN_UNDECLARED_SELECTOR = YES;
				GCC_WARN_UNINITIALIZED_AUTOS = YES_AGGRESSIVE;
				GCC_WARN_UNUSED_FUNCTION = YES;
				GCC_WARN_UNUSED_VARIABLE = YES;
				IPHONEOS_DEPLOYMENT_TARGET = 10.0;
				MACOSX_DEPLOYMENT_TARGET = 10.6;
				MTL_ENABLE_DEBUG_INFO = INCLUDE_SOURCE;
				MTL_FAST_MATH = YES;
				ONLY_ACTIVE_ARCH = YES;
				SDKROOT = iphoneos;
				SUPPORTED_PLATFORMS = "iphonesimulator iphoneos";
				SWIFT_ACTIVE_COMPILATION_CONDITIONS = DEBUG;
				SWIFT_OPTIMIZATION_LEVEL = "-Onone";
				TVOS_DEPLOYMENT_TARGET = 10.0;
				VERSIONING_SYSTEM = "apple-generic";
				VERSION_INFO_PREFIX = "";
				WATCHOS_DEPLOYMENT_TARGET = 6.0;
			};
			name = Debug;
		};
		313B234325ADEA0F00A1CB72 /* Release */ = {
			isa = XCBuildConfiguration;
			baseConfigurationReference = 9BC24E6D28F694CA00C2619C /* SDKVersionConfig.xcconfig */;
			buildSettings = {
				ALWAYS_SEARCH_USER_PATHS = NO;
				CLANG_ANALYZER_NONNULL = YES;
				CLANG_ANALYZER_NUMBER_OBJECT_CONVERSION = YES_AGGRESSIVE;
				CLANG_CXX_LANGUAGE_STANDARD = "gnu++14";
				CLANG_CXX_LIBRARY = "libc++";
				CLANG_ENABLE_MODULES = YES;
				CLANG_ENABLE_OBJC_ARC = YES;
				CLANG_ENABLE_OBJC_WEAK = YES;
				CLANG_WARN_BLOCK_CAPTURE_AUTORELEASING = YES;
				CLANG_WARN_BOOL_CONVERSION = YES;
				CLANG_WARN_COMMA = YES;
				CLANG_WARN_CONSTANT_CONVERSION = YES;
				CLANG_WARN_DEPRECATED_OBJC_IMPLEMENTATIONS = YES;
				CLANG_WARN_DIRECT_OBJC_ISA_USAGE = YES_ERROR;
				CLANG_WARN_DOCUMENTATION_COMMENTS = YES;
				CLANG_WARN_EMPTY_BODY = YES;
				CLANG_WARN_ENUM_CONVERSION = YES;
				CLANG_WARN_INFINITE_RECURSION = YES;
				CLANG_WARN_INT_CONVERSION = YES;
				CLANG_WARN_NON_LITERAL_NULL_CONVERSION = YES;
				CLANG_WARN_OBJC_IMPLICIT_RETAIN_SELF = YES;
				CLANG_WARN_OBJC_LITERAL_CONVERSION = YES;
				CLANG_WARN_OBJC_ROOT_CLASS = YES_ERROR;
				CLANG_WARN_QUOTED_INCLUDE_IN_FRAMEWORK_HEADER = YES;
				CLANG_WARN_RANGE_LOOP_ANALYSIS = YES;
				CLANG_WARN_STRICT_PROTOTYPES = YES;
				CLANG_WARN_SUSPICIOUS_MOVE = YES;
				CLANG_WARN_UNGUARDED_AVAILABILITY = YES_AGGRESSIVE;
				CLANG_WARN_UNREACHABLE_CODE = YES;
				CLANG_WARN__DUPLICATE_METHOD_MATCH = YES;
				COPY_PHASE_STRIP = NO;
				CURRENT_PROJECT_VERSION = 1;
				DEBUG_INFORMATION_FORMAT = "dwarf-with-dsym";
				ENABLE_NS_ASSERTIONS = NO;
				ENABLE_STRICT_OBJC_MSGSEND = YES;
				GCC_C_LANGUAGE_STANDARD = gnu11;
				GCC_NO_COMMON_BLOCKS = YES;
				GCC_WARN_64_TO_32_BIT_CONVERSION = YES;
				GCC_WARN_ABOUT_RETURN_TYPE = YES_ERROR;
				GCC_WARN_UNDECLARED_SELECTOR = YES;
				GCC_WARN_UNINITIALIZED_AUTOS = YES_AGGRESSIVE;
				GCC_WARN_UNUSED_FUNCTION = YES;
				GCC_WARN_UNUSED_VARIABLE = YES;
				IPHONEOS_DEPLOYMENT_TARGET = 10.0;
				MACOSX_DEPLOYMENT_TARGET = 10.6;
				MTL_ENABLE_DEBUG_INFO = NO;
				MTL_FAST_MATH = YES;
				SDKROOT = iphoneos;
				SUPPORTED_PLATFORMS = "iphonesimulator iphoneos";
				SWIFT_COMPILATION_MODE = wholemodule;
				SWIFT_OPTIMIZATION_LEVEL = "-O";
				TVOS_DEPLOYMENT_TARGET = 10.0;
				VALIDATE_PRODUCT = YES;
				VERSIONING_SYSTEM = "apple-generic";
				VERSION_INFO_PREFIX = "";
				WATCHOS_DEPLOYMENT_TARGET = 6.0;
			};
			name = Release;
		};
		313B234525ADEA0F00A1CB72 /* Debug */ = {
			isa = XCBuildConfiguration;
			buildSettings = {
				CLANG_ENABLE_MODULES = YES;
				CODE_SIGN_STYLE = Automatic;
				CURRENT_PROJECT_VERSION = 2;
				DEFINES_MODULE = YES;
				DYLIB_COMPATIBILITY_VERSION = 1;
				DYLIB_CURRENT_VERSION = 1;
				DYLIB_INSTALL_NAME_BASE = "@rpath";
				INFOPLIST_FILE = Mindbox/Info.plist;
				INSTALL_PATH = "$(LOCAL_LIBRARY_DIR)/Frameworks";
				LD_RUNPATH_SEARCH_PATHS = (
					"$(inherited)",
					"@executable_path/Frameworks",
					"@loader_path/Frameworks",
				);
				MARKETING_VERSION = 2.1.4;
				PRODUCT_BUNDLE_IDENTIFIER = cloud.Mindbox;
				PRODUCT_NAME = "$(TARGET_NAME:c99extidentifier)";
				SKIP_INSTALL = YES;
				SUPPORTS_MACCATALYST = NO;
				SWIFT_OPTIMIZATION_LEVEL = "-Onone";
				SWIFT_VERSION = 5.0;
				TARGETED_DEVICE_FAMILY = "1,2";
			};
			name = Debug;
		};
		313B234625ADEA0F00A1CB72 /* Release */ = {
			isa = XCBuildConfiguration;
			buildSettings = {
				CLANG_ENABLE_MODULES = YES;
				CODE_SIGN_STYLE = Automatic;
				CURRENT_PROJECT_VERSION = 2;
				DEFINES_MODULE = YES;
				DYLIB_COMPATIBILITY_VERSION = 1;
				DYLIB_CURRENT_VERSION = 1;
				DYLIB_INSTALL_NAME_BASE = "@rpath";
				INFOPLIST_FILE = Mindbox/Info.plist;
				INSTALL_PATH = "$(LOCAL_LIBRARY_DIR)/Frameworks";
				LD_RUNPATH_SEARCH_PATHS = (
					"$(inherited)",
					"@executable_path/Frameworks",
					"@loader_path/Frameworks",
				);
				MARKETING_VERSION = 2.1.4;
				PRODUCT_BUNDLE_IDENTIFIER = cloud.Mindbox;
				PRODUCT_NAME = "$(TARGET_NAME:c99extidentifier)";
				SKIP_INSTALL = YES;
				SUPPORTS_MACCATALYST = NO;
				SWIFT_VERSION = 5.0;
				TARGETED_DEVICE_FAMILY = "1,2";
			};
			name = Release;
		};
		313B234825ADEA0F00A1CB72 /* Debug */ = {
			isa = XCBuildConfiguration;
			buildSettings = {
				ALWAYS_EMBED_SWIFT_STANDARD_LIBRARIES = YES;
				CODE_SIGN_STYLE = Automatic;
				INFOPLIST_FILE = MindboxTests/Info.plist;
				LD_RUNPATH_SEARCH_PATHS = (
					"$(inherited)",
					"@executable_path/Frameworks",
					"@loader_path/Frameworks",
				);
				PRODUCT_BUNDLE_IDENTIFIER = BarilovMikhail.MindboxTests;
				PRODUCT_NAME = "$(TARGET_NAME)";
				SWIFT_VERSION = 5.0;
				TARGETED_DEVICE_FAMILY = "1,2";
			};
			name = Debug;
		};
		313B234925ADEA0F00A1CB72 /* Release */ = {
			isa = XCBuildConfiguration;
			buildSettings = {
				ALWAYS_EMBED_SWIFT_STANDARD_LIBRARIES = YES;
				CODE_SIGN_STYLE = Automatic;
				INFOPLIST_FILE = MindboxTests/Info.plist;
				LD_RUNPATH_SEARCH_PATHS = (
					"$(inherited)",
					"@executable_path/Frameworks",
					"@loader_path/Frameworks",
				);
				PRODUCT_BUNDLE_IDENTIFIER = BarilovMikhail.MindboxTests;
				PRODUCT_NAME = "$(TARGET_NAME)";
				SWIFT_VERSION = 5.0;
				TARGETED_DEVICE_FAMILY = "1,2";
			};
			name = Release;
		};
		3333C1A92681D3CF00B60D84 /* Debug */ = {
			isa = XCBuildConfiguration;
			buildSettings = {
				APPLICATION_EXTENSION_API_ONLY = YES;
				CODE_SIGN_STYLE = Automatic;
				DEFINES_MODULE = YES;
				DEVELOPMENT_TEAM = N39VVWZXXP;
				DYLIB_COMPATIBILITY_VERSION = 1;
				DYLIB_CURRENT_VERSION = 1;
				DYLIB_INSTALL_NAME_BASE = "@rpath";
				INFOPLIST_FILE = MindboxNotifications/Info.plist;
				INSTALL_PATH = "$(LOCAL_LIBRARY_DIR)/Frameworks";
				IPHONEOS_DEPLOYMENT_TARGET = 10.0;
				LD_RUNPATH_SEARCH_PATHS = (
					"$(inherited)",
					"@executable_path/Frameworks",
					"@loader_path/Frameworks",
				);
				MARKETING_VERSION = 2.1.4;
				PRODUCT_BUNDLE_IDENTIFIER = cloud.MindboxNotifications;
				PRODUCT_NAME = "$(TARGET_NAME:c99extidentifier)";
				SKIP_INSTALL = YES;
				SUPPORTS_MACCATALYST = NO;
				SWIFT_VERSION = 5.0;
				TARGETED_DEVICE_FAMILY = "1,2";
			};
			name = Debug;
		};
		3333C1AA2681D3CF00B60D84 /* Release */ = {
			isa = XCBuildConfiguration;
			buildSettings = {
				APPLICATION_EXTENSION_API_ONLY = YES;
				CODE_SIGN_STYLE = Automatic;
				DEFINES_MODULE = YES;
				DEVELOPMENT_TEAM = N39VVWZXXP;
				DYLIB_COMPATIBILITY_VERSION = 1;
				DYLIB_CURRENT_VERSION = 1;
				DYLIB_INSTALL_NAME_BASE = "@rpath";
				INFOPLIST_FILE = MindboxNotifications/Info.plist;
				INSTALL_PATH = "$(LOCAL_LIBRARY_DIR)/Frameworks";
				IPHONEOS_DEPLOYMENT_TARGET = 10.0;
				LD_RUNPATH_SEARCH_PATHS = (
					"$(inherited)",
					"@executable_path/Frameworks",
					"@loader_path/Frameworks",
				);
				MARKETING_VERSION = 2.1.4;
				PRODUCT_BUNDLE_IDENTIFIER = cloud.MindboxNotifications;
				PRODUCT_NAME = "$(TARGET_NAME:c99extidentifier)";
				SKIP_INSTALL = YES;
				SUPPORTS_MACCATALYST = NO;
				SWIFT_VERSION = 5.0;
				TARGETED_DEVICE_FAMILY = "1,2";
			};
			name = Release;
		};
		3333C1AB2681D3CF00B60D84 /* Debug */ = {
			isa = XCBuildConfiguration;
			buildSettings = {
				ALWAYS_EMBED_SWIFT_STANDARD_LIBRARIES = YES;
				CODE_SIGN_STYLE = Automatic;
				DEVELOPMENT_TEAM = N39VVWZXXP;
				INFOPLIST_FILE = MindboxNotificationsTests/Info.plist;
				IPHONEOS_DEPLOYMENT_TARGET = 10.0;
				LD_RUNPATH_SEARCH_PATHS = (
					"$(inherited)",
					"@executable_path/Frameworks",
					"@loader_path/Frameworks",
				);
				PRODUCT_BUNDLE_IDENTIFIER = cloud.MindboxNotificationsTests;
				PRODUCT_NAME = "$(TARGET_NAME)";
				SWIFT_VERSION = 5.0;
				TARGETED_DEVICE_FAMILY = "1,2";
			};
			name = Debug;
		};
		3333C1AC2681D3CF00B60D84 /* Release */ = {
			isa = XCBuildConfiguration;
			buildSettings = {
				ALWAYS_EMBED_SWIFT_STANDARD_LIBRARIES = YES;
				CODE_SIGN_STYLE = Automatic;
				DEVELOPMENT_TEAM = N39VVWZXXP;
				INFOPLIST_FILE = MindboxNotificationsTests/Info.plist;
				IPHONEOS_DEPLOYMENT_TARGET = 10.0;
				LD_RUNPATH_SEARCH_PATHS = (
					"$(inherited)",
					"@executable_path/Frameworks",
					"@loader_path/Frameworks",
				);
				PRODUCT_BUNDLE_IDENTIFIER = cloud.MindboxNotificationsTests;
				PRODUCT_NAME = "$(TARGET_NAME)";
				SWIFT_VERSION = 5.0;
				TARGETED_DEVICE_FAMILY = "1,2";
			};
			name = Release;
		};
/* End XCBuildConfiguration section */

/* Begin XCConfigurationList section */
		313B232A25ADEA0F00A1CB72 /* Build configuration list for PBXProject "Mindbox" */ = {
			isa = XCConfigurationList;
			buildConfigurations = (
				313B234225ADEA0F00A1CB72 /* Debug */,
				313B234325ADEA0F00A1CB72 /* Release */,
			);
			defaultConfigurationIsVisible = 0;
			defaultConfigurationName = Release;
		};
		313B234425ADEA0F00A1CB72 /* Build configuration list for PBXNativeTarget "Mindbox" */ = {
			isa = XCConfigurationList;
			buildConfigurations = (
				313B234525ADEA0F00A1CB72 /* Debug */,
				313B234625ADEA0F00A1CB72 /* Release */,
			);
			defaultConfigurationIsVisible = 0;
			defaultConfigurationName = Release;
		};
		313B234725ADEA0F00A1CB72 /* Build configuration list for PBXNativeTarget "MindboxTests" */ = {
			isa = XCConfigurationList;
			buildConfigurations = (
				313B234825ADEA0F00A1CB72 /* Debug */,
				313B234925ADEA0F00A1CB72 /* Release */,
			);
			defaultConfigurationIsVisible = 0;
			defaultConfigurationName = Release;
		};
		3333C1AD2681D3CF00B60D84 /* Build configuration list for PBXNativeTarget "MindboxNotifications" */ = {
			isa = XCConfigurationList;
			buildConfigurations = (
				3333C1A92681D3CF00B60D84 /* Debug */,
				3333C1AA2681D3CF00B60D84 /* Release */,
			);
			defaultConfigurationIsVisible = 0;
			defaultConfigurationName = Release;
		};
		3333C1AE2681D3CF00B60D84 /* Build configuration list for PBXNativeTarget "MindboxNotificationsTests" */ = {
			isa = XCConfigurationList;
			buildConfigurations = (
				3333C1AB2681D3CF00B60D84 /* Debug */,
				3333C1AC2681D3CF00B60D84 /* Release */,
			);
			defaultConfigurationIsVisible = 0;
			defaultConfigurationName = Release;
		};
/* End XCConfigurationList section */

/* Begin XCVersionGroup section */
		84DEE8A725CC031200C98CC7 /* MBDatabase.xcdatamodeld */ = {
			isa = XCVersionGroup;
			children = (
				84DEE8A825CC031200C98CC7 /* MBDatabase.xcdatamodel */,
			);
			currentVersion = 84DEE8A825CC031200C98CC7 /* MBDatabase.xcdatamodel */;
			path = MBDatabase.xcdatamodeld;
			sourceTree = "<group>";
			versionGroupType = wrapper.xcdatamodel;
		};
/* End XCVersionGroup section */
	};
	rootObject = 313B232725ADEA0F00A1CB72 /* Project object */;
}<|MERGE_RESOLUTION|>--- conflicted
+++ resolved
@@ -245,7 +245,6 @@
 		9BC24E7728F6BF8C00C2619C /* InAppConfigResponseTests.swift in Sources */ = {isa = PBXBuildFile; fileRef = 9BC24E7628F6BF8C00C2619C /* InAppConfigResponseTests.swift */; };
 		9BC24E7A28F6C08700C2619C /* InAppConfiguration.json in Resources */ = {isa = PBXBuildFile; fileRef = 9BC24E7928F6C08700C2619C /* InAppConfiguration.json */; };
 		9BE941F52916822900258077 /* InAppConfigurationInvalid.json in Resources */ = {isa = PBXBuildFile; fileRef = 9BE941F42916822900258077 /* InAppConfigurationInvalid.json */; };
-<<<<<<< HEAD
 		A179586F2978AEAF00609E91 /* InAppGeoResponse.swift in Sources */ = {isa = PBXBuildFile; fileRef = A179586E2978AEAF00609E91 /* InAppGeoResponse.swift */; };
 		A17958762978AEC600609E91 /* OrTargetingChecker.swift in Sources */ = {isa = PBXBuildFile; fileRef = A17958712978AEC600609E91 /* OrTargetingChecker.swift */; };
 		A17958772978AEC600609E91 /* TrueTargetingChecker.swift in Sources */ = {isa = PBXBuildFile; fileRef = A17958722978AEC600609E91 /* TrueTargetingChecker.swift */; };
@@ -263,12 +262,6 @@
 		A17958972978D2B300609E91 /* InAppTargetingcheckerTests.swift in Sources */ = {isa = PBXBuildFile; fileRef = A17958962978D2B300609E91 /* InAppTargetingcheckerTests.swift */; };
 		A17958992978E04600609E91 /* InAppStub.swift in Sources */ = {isa = PBXBuildFile; fileRef = A17958982978E04600609E91 /* InAppStub.swift */; };
 		A179589E2979708B00609E91 /* MindBoxAssets.xcassets in Resources */ = {isa = PBXBuildFile; fileRef = A179589D2979708B00609E91 /* MindBoxAssets.xcassets */; };
-=======
-		A17958A4297A6AE900609E91 /* OrTargetingChecker.swift in Sources */ = {isa = PBXBuildFile; fileRef = A17958A0297A6AE900609E91 /* OrTargetingChecker.swift */; };
-		A17958A5297A6AE900609E91 /* TrueTargetingChecker.swift in Sources */ = {isa = PBXBuildFile; fileRef = A17958A1297A6AE900609E91 /* TrueTargetingChecker.swift */; };
-		A17958A6297A6AE900609E91 /* SegmentTargetingChecker.swift in Sources */ = {isa = PBXBuildFile; fileRef = A17958A2297A6AE900609E91 /* SegmentTargetingChecker.swift */; };
-		A17958A7297A6AE900609E91 /* AndTargetingChecker.swift in Sources */ = {isa = PBXBuildFile; fileRef = A17958A3297A6AE900609E91 /* AndTargetingChecker.swift */; };
->>>>>>> 6bde6773
 		A1D017E72976CBE100CD9F99 /* TargetingModel.swift in Sources */ = {isa = PBXBuildFile; fileRef = A1D017E62976CBE100CD9F99 /* TargetingModel.swift */; };
 		A1D017E92976CC1C00CD9F99 /* TargetingChecker.swift in Sources */ = {isa = PBXBuildFile; fileRef = A1D017E82976CC1C00CD9F99 /* TargetingChecker.swift */; };
 		A1D017EC2976CC2E00CD9F99 /* TrueTargeting.swift in Sources */ = {isa = PBXBuildFile; fileRef = A1D017EB2976CC2E00CD9F99 /* TrueTargeting.swift */; };
@@ -552,7 +545,6 @@
 		9BC24E7628F6BF8C00C2619C /* InAppConfigResponseTests.swift */ = {isa = PBXFileReference; lastKnownFileType = sourcecode.swift; path = InAppConfigResponseTests.swift; sourceTree = "<group>"; };
 		9BC24E7928F6C08700C2619C /* InAppConfiguration.json */ = {isa = PBXFileReference; lastKnownFileType = text.json; path = InAppConfiguration.json; sourceTree = "<group>"; };
 		9BE941F42916822900258077 /* InAppConfigurationInvalid.json */ = {isa = PBXFileReference; fileEncoding = 4; lastKnownFileType = text.json; path = InAppConfigurationInvalid.json; sourceTree = "<group>"; };
-<<<<<<< HEAD
 		A179586E2978AEAF00609E91 /* InAppGeoResponse.swift */ = {isa = PBXFileReference; fileEncoding = 4; lastKnownFileType = sourcecode.swift; path = InAppGeoResponse.swift; sourceTree = "<group>"; };
 		A17958712978AEC600609E91 /* OrTargetingChecker.swift */ = {isa = PBXFileReference; fileEncoding = 4; lastKnownFileType = sourcecode.swift; path = OrTargetingChecker.swift; sourceTree = "<group>"; };
 		A17958722978AEC600609E91 /* TrueTargetingChecker.swift */ = {isa = PBXFileReference; fileEncoding = 4; lastKnownFileType = sourcecode.swift; path = TrueTargetingChecker.swift; sourceTree = "<group>"; };
@@ -570,12 +562,6 @@
 		A17958962978D2B300609E91 /* InAppTargetingcheckerTests.swift */ = {isa = PBXFileReference; lastKnownFileType = sourcecode.swift; path = InAppTargetingcheckerTests.swift; sourceTree = "<group>"; };
 		A17958982978E04600609E91 /* InAppStub.swift */ = {isa = PBXFileReference; lastKnownFileType = sourcecode.swift; path = InAppStub.swift; sourceTree = "<group>"; };
 		A179589D2979708B00609E91 /* MindBoxAssets.xcassets */ = {isa = PBXFileReference; lastKnownFileType = folder.assetcatalog; path = MindBoxAssets.xcassets; sourceTree = "<group>"; };
-=======
-		A17958A0297A6AE900609E91 /* OrTargetingChecker.swift */ = {isa = PBXFileReference; fileEncoding = 4; lastKnownFileType = sourcecode.swift; path = OrTargetingChecker.swift; sourceTree = "<group>"; };
-		A17958A1297A6AE900609E91 /* TrueTargetingChecker.swift */ = {isa = PBXFileReference; fileEncoding = 4; lastKnownFileType = sourcecode.swift; path = TrueTargetingChecker.swift; sourceTree = "<group>"; };
-		A17958A2297A6AE900609E91 /* SegmentTargetingChecker.swift */ = {isa = PBXFileReference; fileEncoding = 4; lastKnownFileType = sourcecode.swift; path = SegmentTargetingChecker.swift; sourceTree = "<group>"; };
-		A17958A3297A6AE900609E91 /* AndTargetingChecker.swift */ = {isa = PBXFileReference; fileEncoding = 4; lastKnownFileType = sourcecode.swift; path = AndTargetingChecker.swift; sourceTree = "<group>"; };
->>>>>>> 6bde6773
 		A1D017E62976CBE100CD9F99 /* TargetingModel.swift */ = {isa = PBXFileReference; fileEncoding = 4; lastKnownFileType = sourcecode.swift; path = TargetingModel.swift; sourceTree = "<group>"; };
 		A1D017E82976CC1C00CD9F99 /* TargetingChecker.swift */ = {isa = PBXFileReference; fileEncoding = 4; lastKnownFileType = sourcecode.swift; path = TargetingChecker.swift; sourceTree = "<group>"; };
 		A1D017EB2976CC2E00CD9F99 /* TrueTargeting.swift */ = {isa = PBXFileReference; fileEncoding = 4; lastKnownFileType = sourcecode.swift; path = TrueTargeting.swift; sourceTree = "<group>"; };
@@ -1442,7 +1428,6 @@
 			path = ConfigJsonStubs;
 			sourceTree = "<group>";
 		};
-<<<<<<< HEAD
 		A17958702978AEC600609E91 /* TargetingCheckerTypes */ = {
 			isa = PBXGroup;
 			children = (
@@ -1451,20 +1436,10 @@
 				A17958732978AEC600609E91 /* SegmentTargetingChecker.swift */,
 				A17958742978AEC600609E91 /* GeoTargetingChecker.swift */,
 				A17958752978AEC600609E91 /* AndTargetingChecker.swift */,
-=======
-		A179589F297A6AE900609E91 /* TargetingCheckerTypes */ = {
-			isa = PBXGroup;
-			children = (
-				A17958A0297A6AE900609E91 /* OrTargetingChecker.swift */,
-				A17958A1297A6AE900609E91 /* TrueTargetingChecker.swift */,
-				A17958A2297A6AE900609E91 /* SegmentTargetingChecker.swift */,
-				A17958A3297A6AE900609E91 /* AndTargetingChecker.swift */,
->>>>>>> 6bde6773
 			);
 			path = TargetingCheckerTypes;
 			sourceTree = "<group>";
 		};
-<<<<<<< HEAD
 		A179587F2978B3A800609E91 /* InAppResponseModelTests */ = {
 			isa = PBXGroup;
 			children = (
@@ -1504,8 +1479,6 @@
 			path = Resources;
 			sourceTree = "<group>";
 		};
-=======
->>>>>>> 6bde6773
 		A1D017EA2976CC2E00CD9F99 /* Targetings */ = {
 			isa = PBXGroup;
 			children = (
